"""@package ASDVTKReading
The ASDVTKReading clas encompasses all the reading routines necessary for the
several types of visualizations available in the ASD_visualizer.
These include:
    - Reading restart files
    - Reading moment files
    - Reading struct files
    - Reading coord files
The ASDVTKReading tries to make use of the linecache reader capabilities, which
should allow one to deal with large data sets in a much more efficient capacity
than the numpy and string options. However, they are still not at efficient as the pandas
read_csv routines, which are not included to avoid compatibility issues.
This routine also handles whether the structure is 2D or 3D, bear in mind, that 2D and 3D
in this context are not about a true 2D or 3D structure, if not what kind of density rendering
can be done, as for very thin samples, but with thickness different around 0, a 2D density rendering
approach is more appropiate than a full 3D render approach
When including any further visualization capabilities, requiring different files
it is recommended to include the reading routines inside this class.

Author
----------
Jonathan Chico
"""
import glob

import numpy as np
import pandas as pd
from PyQt6 import QtWidgets
from vtk import vtkFloatArray, vtkPoints, vtkUnsignedCharArray
from vtk.util import numpy_support

from ASD_GUI.UI import ASDInputWindows


################################################################################
# @brief Class dealing with the reading of data for the VTK mode.
# @ details Class for reading the data from ASD files, it makes use of the pandas framework
# to read the data needed for the visualization of magnetic moments, neighbours, etc.
# That is any data needed for the VTK visualization.
# @author Jonathan Chico
################################################################################
class ASDReading:
    ############################################################################
    # @brief Constructor for the ASDReading class.
    # @details Constructor for the ASDReading class. It contains a set of definitions
    # mainly dealing with the names of the data files.
    # @author Jonathan Chico
    ############################################################################
    def __init__(self):
        ASDReading.restart = []
        ASDReading.posfiles = []
        ASDReading.kmcfiles = []
        ASDReading.enefiles = []
        ASDReading.full_coord = []
        ASDReading.full_mom = []
        ASDReading.full_ene = []
        ASDReading.full_KMC = []
        ASDReading.structfiles = []
        ASDReading.dmdatafiles = []
        ASDReading.magnetization = []
        ASDReading.not_read_pos = True
        ASDReading.not_read_mom = True
        ASDReading.not_read_ene = True
        ASDReading.not_read_neigh = True
        ASDReading.not_read_dmneigh = True
        return

    ############################################################################
    # @brief Function to get the file names for the different types of visualizations
    # @details Function that gets the file names needed for the different types
    # of visualization in the VTK mode, namely:
    #   - coord.*.out
    #   - restart.*.out
    #   - moment.*.out
    #   - restart.*.out
    #   - struct.*.out
    #   - dmstruct.*.out
    #   - localenergy.*.out
    #   - kmc_info.*.out
    #   - clus_info.*.out
    ############################################################################
    def getFileName(self, window):

        dlg = QtWidgets.QFileDialog()
        dlg.setFileMode(QtWidgets.QFileDialog.FileMode.ExistingFile)
        dlg.setDirectory(".")
        if dlg.exec():
            if window.sender() == window.actionCoordinate_File:
                ASDReading.posfiles = dlg.selectedFiles()[0]
                ASDReading.not_read_pos = True
            if window.sender() == window.actionMagnetization_File:
                ASDReading.magnetization = dlg.selectedFiles()[0]
                ASDReading.not_read_mom = True
            if window.sender() == window.actionStruct_File:
                ASDReading.structfiles = dlg.selectedFiles()[0]
                ASDReading.not_read_neigh = True
            if window.sender() == window.actionDM_File:
                ASDReading.dmdatafiles = dlg.selectedFiles()[0]
                ASDReading.not_read_dmneigh = True
            if window.sender() == window.actionKMC_File:
                ASDReading.kmcfiles = dlg.selectedFiles()[0]
            if window.sender() == window.actionEnergy_File:
                ASDReading.enefiles = dlg.selectedFiles()[0]
                ASDReading.not_read_ene = True
        return

    # --------------------------------------------------------------------------------
    # @brief Wrapper to read all the information needed for visualization
    # @details Wrapper handling the reading of all the files needed for the
    # visualization of the data in the VTK mode.
    # @author Jonathan Chico
    # --------------------------------------------------------------------------------
    def ReadingWrapper(self, mode, viz_type, file_names, window):

        ASDReading.posfiles = file_names[0]
        ASDReading.magnetization = file_names[1]
        ASDReading.kmcfiles = file_names[2]
        ASDReading.structfiles = file_names[3]
        ASDReading.enefiles = file_names[4]
        ASDReading.dmdatafiles = file_names[5]
        ASDReading.error_trap = False
        # ----------------------------------------------------------------------------
        # This selects which type of visualization one has moments, neigbours or energy
        # ----------------------------------------------------------------------------
        # ----------------------------------------------------------------------------
        # Magnetization (restart, moments) type of visualization
        # ----------------------------------------------------------------------------
        if viz_type == "M":
            # ------------------------------------------------------------------------
            # Find the restartfile
            # ------------------------------------------------------------------------
            if len(ASDReading.magnetization) > 0:
                ASDReading.MagFile = open(ASDReading.magnetization, encoding='utf-8')
            else:
                print(
                    "No file name selected from menu. Trying to find a 'localenergy.*.out' file"
                )
                ASDReading.MagFiles = glob.glob("restart.*.out")
                if len(ASDReading.MagFiles) > 0:
                    ASDReading.MagFile = open(ASDReading.MagFiles[0], encoding='utf-8')
                    window.Res_InfoWindow = ASDInputWindows.InfoWindow()
                    window.Res_InfoWindow.FunMsg.setText(
                        "Information: no magnetic configuration given"
                    )
                    window.Res_InfoWindow.InfoMsg.setText(
                        "File " + str(ASDReading.MagFiles[0]) + " chosen as default."
                    )
                    window.Res_InfoWindow.show()
                else:
                    window.Res_Error_Window = ASDInputWindows.ErrorWindow()
                    window.Res_Error_Window.FunMsg.setText(
                        "I'm sorry, Dave. I'm afraid I can't do that."
                    )
                    window.Res_Error_Window.ErrorMsg.setText(
                        "Error: No magnetic configuration file found!"
                    )
                    window.Res_Error_Window.show()
                    ASDReading.error_trap = True
                    print("Error: No magnetic configuration file selected!")
                    print("I'm sorry, Dave. I'm afraid I can't do that.")
        # ----------------------------------------------------------------------------
        # Neighbour type of visualization
        # ----------------------------------------------------------------------------
        elif viz_type == "N":
            if mode == 1:
                # --------------------------------------------------------------------
                # Find the structfile
                # --------------------------------------------------------------------
                if len(ASDReading.structfiles) > 0:
                    ASDReading.structFile = ASDReading.structfiles
                else:
                    print(
                        "No file name selected from menu. Trying to find a 'struct.*.out' file"
                    )
                    ASDReading.structfiles = glob.glob("struct.*.out")
                    if len(ASDReading.structfiles) > 0:
                        ASDReading.structfiles = ASDReading.structfiles[0]
                        ASDReading.structFile = ASDReading.structfiles
                    else:
                        window.Neigh_Error_Window = ASDInputWindows.ErrorWindow()
                        window.Neigh_Error_Window.FunMsg.setText(
                            "I'm sorry, Dave. I'm afraid I can't do that."
                        )
                        window.Neigh_Error_Window.ErrorMsg.setText(
                            "Error: No 'struct.*.out' file found!"
                        )
                        window.Neigh_Error_Window.show()
                        ASDReading.error_trap = True
                        print("No 'struct.*.out' file found!")
                        print("I'm sorry, Dave. I'm afraid I can't do that.")
            elif mode == 2:
                # ---------------------------------------------------------------
                # Find the dmdatafile
                # ---------------------------------------------------------------
                if len(ASDReading.dmdatafiles) > 0:
                    ASDReading.DMFile = ASDReading.dmdatafiles
                else:
                    print(
                        "No file name selected from menu. Trying to find a 'dmdata.*.out' file"
                    )
                    ASDReading.dmdatafiles = glob.glob("dmdata.*.out")
                    if len(ASDReading.dmdatafiles) > 0:
                        ASDReading.dmdatafiles = ASDReading.dmdatafiles[0]
                        ASDReading.DMFile = ASDReading.dmdatafiles
                    else:
                        window.DMNeigh_Error_Window = ASDInputWindows.ErrorWindow()
                        window.DMNeigh_Error_Window.FunMsg.setText(
                            "I'm sorry, Dave. I'm afraid I can't do that."
                        )
                        window.DMNeigh_Error_Window.ErrorMsg.setText(
                            "Error: No 'dmdata.*.out' file found!"
                        )
                        window.DMNeigh_Error_Window.show()
                        ASDReading.error_trap = True
                        print("No 'dmdata.*.out' file found!")
                        print("I'm sorry, Dave. I'm afraid I can't do that.")
        # -----------------------------------------------------------------------
        # Energy type of visualization
        # -----------------------------------------------------------------------
        elif viz_type == "E":
            # -------------------------------------------------------------------
            # Find the restartfile
            # -------------------------------------------------------------------
            if len(ASDReading.enefiles) > 0:
                ASDReading.eneFile = ASDReading.enefiles
            else:
                print(
                    "No file name selected from menu. Trying to find a 'localenergy.*.out' file"
                )
                ASDReading.enefiles = glob.glob("localenergy.*.out")
                if len(ASDReading.enefiles) > 0:
                    ASDReading.enefiles = ASDReading.enefiles[0]
                    ASDReading.eneFile = ASDReading.enefiles
                else:
                    window.Ene_Error_Window = ASDInputWindows.ErrorWindow()
                    window.Ene_Error_Window.FunMsg.setText(
                        "I'm sorry, Dave. I'm afraid I can't do that."
                    )
                    window.Ene_Error_Window.ErrorMsg.setText(
                        "Error: No 'localenergy.*.out' file found!"
                    )
                    window.Ene_Error_Window.show()
                    ASDReading.error_trap = True
                    print("No 'localenergy.*.out' file found!")
                    print("I'm sorry, Dave. I'm afraid I can't do that.")
        # -----------------------------------------------------------------------
        # Find the coordinate file
        # -----------------------------------------------------------------------
        if len(ASDReading.posfiles) > 0:
            atomsFile = open(ASDReading.posfiles, encoding='utf-8')
        else:
            print(
                "No file name selected from menu. Trying to find a 'coord.*.out' file"
            )
            ASDReading.posfiles = glob.glob("coord.*.out")
            if len(ASDReading.posfiles) > 0:
                ASDReading.posfiles = ASDReading.posfiles[0]
                atomsFile = ASDReading.posfiles
            else:
                window.Coord_Error_Window = ASDInputWindows.ErrorWindow()
                window.Coord_Error_Window.FunMsg.setText(
                    "Sorry But Our Princess is in Another Castle."
                )
                window.Coord_Error_Window.ErrorMsg.setText(
                    "Error: No 'coord.*.out' file found!"
                )
                window.Coord_Error_Window.show()
                ASDReading.error_trap = True
                print("No 'coord.*.out' file found!")
                print("Sorry But Our Princess is in Another Castle.")
        # -----------------------------------------------------------------------
        # Cluster coordinates file
        # -----------------------------------------------------------------------
        posfiles_c = glob.glob("clus_info.*.out")
        if len(posfiles_c) > 0:
            ASDReading.cluster_flag = True
            # -------------------------------------------------------------------
            # Open the file if it exists with utf-8 encoding
            # -------------------------------------------------------------------
            atomsFile_c = open(posfiles_c[0], encoding='utf-8')
        else:
            ASDReading.cluster_flag = False
        # -----------------------------------------------------------------------
        # Check if the KMC file must be read
        # -----------------------------------------------------------------------
        if len(ASDReading.kmcfiles) > 0:
            ASDReading.kmc_flag = True
            ASDReading.KMCFile = ASDReading.kmcfiles
        else:
            ASDReading.kmcfiles = glob.glob("kmc_info.*.out")
            if len(ASDReading.kmcfiles) > 0:
                ASDReading.kmc_flag = True
                # ---------------------------------------------------------------
                # Open the kmc file if it exists
                # ---------------------------------------------------------------
                ASDReading.KMCFile = ASDReading.kmcfiles[0]
            else:
                ASDReading.kmc_flag = False
        # -----------------------------------------------------------------------
        # If not read already read the coordinates file
        # -----------------------------------------------------------------------
        if ASDReading.not_read_pos and not ASDReading.error_trap:
            # -------------------------------------------------------------------
            # Actually reading the files
            # -------------------------------------------------------------------
            (
                ASDReading.coord,
                ASDReading.nrAtoms,
                ASDReading.flag2D,
                ASDReading.min_val,
            ) = self.readAtoms(atomsFile)
            ASDReading.not_read_pos = False
            # -------------------------------------------------------------------
            # Checking if the clusters are present
            # -------------------------------------------------------------------
            if ASDReading.cluster_flag:
                # ---------------------------------------------------------------
                # Setting the coordinates of the impurity cluster
                # ---------------------------------------------------------------
                (
                    ASDReading.coord_c,
                    ASDReading.nrAtoms_c,
                    ASDReading.colors_clus,
                    ASDReading.points_clus_imp,
                    ASDReading.colors_imp,
                    ASDReading.imp_nr,
                ) = self.readAtoms_clus(atomsFile_c)
        # -----------------------------------------------------------------------
        # If the type of visualization is on the moments mode read the data about it
        # -----------------------------------------------------------------------
        if viz_type == "M" and ASDReading.not_read_mom and not ASDReading.error_trap:
            # Read the data for the vectors
            (
                ASDReading.moments,
                ASDReading.colors,
                ASDReading.number_time_steps,
                ASDReading.time_sep,
            ) = self.readVectorsData(ASDReading.MagFile, 0, ASDReading.nrAtoms, 1)
            ASDReading.not_read_mom = False
            # Check if there are KMC files present
            if ASDReading.kmc_flag:
                (ASDReading.coord_KMC, self.nrKMCpar) = self.readKMCData(
                    ASDReading.KMCFile, 0, 1
                )
        # -----------------------------------------------------------------------
        # If the type of visualization is about the neigbours read that data instead
        # -----------------------------------------------------------------------
        elif (
            viz_type == "N"
            and ASDReading.not_read_neigh
            and not ASDReading.error_trap
            and mode == 1
        ):
            (
                ASDReading.neighbours,
                ASDReading.Neigh_strength,
                ASDReading.curr_atom,
                ASDReading.neigh_types,
                ASDReading.num_types_total,
            ) = self.readNeighbours(ASDReading.structFile)
            # ------------------------------------------------------------------------
            # Calculate neighbours to iAtom
            # ------------------------------------------------------------------------
            (
                ASDReading.neighs,
                ASDReading.atomCenter,
                ASDReading.nTypes,
                ASDReading.neigh_colors,
                ASDReading.nNeighs,
                ASDReading.num_types,
                ASDReading.types_counters,
                ASDReading.types,
            ) = self.setNeighbours(
                ASDReading.neighbours,
                0,
                ASDReading.coord,
                ASDReading.Neigh_strength,
                ASDReading.curr_atom,
                ASDReading.neigh_types,
            )
            ASDReading.not_read_neigh = False
        # -----------------------------------------------------------------------
        # Read the DM neighbour data
        # -----------------------------------------------------------------------
        elif (
            viz_type == "N"
            and ASDReading.not_read_dmneigh
            and not ASDReading.error_trap
            and mode == 2
        ):
            (
                ASDReading.neighbours,
                ASDReading.DM_vec,
                ASDReading.DM_strength,
                ASDReading.curr_atom,
                ASDReading.neigh_types,
                ASDReading.num_types_total,
            ) = self.readDMNeighbours(ASDReading.DMFile)
            # ------------------------------------------------------------------------
            # Calculate the neighbours to iAtom for the DM interactions
            # ------------------------------------------------------------------------
            (
                ASDReading.neighs,
                ASDReading.atomCenter,
                ASDReading.nTypes,
                ASDReading.neigh_colors,
                ASDReading.DM_vectors,
                ASDReading.nNeighs,
                ASDReading.num_types,
                ASDReading.types_counters,
                ASDReading.types,
            ) = self.setDMNeighbours(
                ASDReading.neighbours,
                0,
                ASDReading.coord,
                ASDReading.DM_vec,
                ASDReading.DM_strength,
                ASDReading.curr_atom,
                ASDReading.neigh_types,
            )
            ASDReading.not_read_dmneigh = False
        # -----------------------------------------------------------------------
        # If it is an energy type of simulation and the file has not been read, read it
        # -----------------------------------------------------------------------
        elif viz_type == "E" and ASDReading.not_read_ene and not ASDReading.error_trap:
            # Read the data for the energy
            (ASDReading.energies, ASDReading.number_time_steps, ASDReading.time_sep) = (
                self.readEnergyData(ASDReading.eneFile, 0, ASDReading.nrAtoms, 1)
            )
            ASDReading.not_read_ene = False
        # -----------------------------------------------------------------------
        # Store some global parameters
        # -----------------------------------------------------------------------
        ASDReading.mode = mode
        ASDReading.viz_type = viz_type
        return

    ############################################################################
    # @brief Read Location of Atoms
    # @details Function to read the position of the atoms in the system, as well
    # as calculating if the system should be treated like a 2D or 3D system.
    # @author Jonathan Chico
    ############################################################################
    def readAtoms(self, file_coord):

        # -----------------------------------------------------------------------
        # Define the parameters used to check if the system is 2D
        # -----------------------------------------------------------------------
        tol = 2.00
        ASDReading.flag2D = False
        # -----------------------------------------------------------------------
        # Define vtkPoints as this type of arrays will be used to define the grid
        # -----------------------------------------------------------------------
        points = vtkPoints()
        # -----------------------------------------------------------------------
        # Check if the coordinate file is animated (gdisp)
        # -----------------------------------------------------------------------
        tmp_c = np.genfromtxt(fname=file_coord)
        if tmp_c.shape[1] == 11:
            # Animated coordinate file (gdisp)
            coord = tmp_c[:, [2, 3, 4]]
            ASDReading.full_coord = coord
            ASDReading.nrAtoms = np.int32(tmp_c[-1, 1])
        else:
            # Assume regular coord file
            coord = tmp_c[:, [1, 2, 3]]
            ASDReading.nrAtoms = len(coord)
        del tmp_c
        ASDReading.full_coord = coord
        ####-----------------------------------------------------------------------
        #### Read the data with pandas
        ####-----------------------------------------------------------------------
        ###coord=np.genfromtxt(fname=file_coord,usecols=[1,2,3])
        ####-----------------------------------------------------------------------
        #### Define the number of atoms in the system
        ####-----------------------------------------------------------------------
        ###ASDReading.nrAtoms=len(coord)
        ####-----------------------------------------------------------------------
        # Pass the numpy type arrays to vtk objects
        # -----------------------------------------------------------------------
        points.SetData(numpy_support.numpy_to_vtk(coord[0 : ASDReading.nrAtoms]))
        # -----------------------------------------------------------------------
        # Data to check if one should consider the data to be rendered in 2D or 3D
        # -----------------------------------------------------------------------
        max_x = max(coord[0 : ASDReading.nrAtoms, 0])
        min_x = min(coord[0 : ASDReading.nrAtoms, 0])
        max_y = max(coord[0 : ASDReading.nrAtoms, 1])
        min_y = min(coord[0 : ASDReading.nrAtoms, 1])
        max_z = max(coord[0 : ASDReading.nrAtoms, 2])
        min_z = min(coord[0 : ASDReading.nrAtoms, 2])
        dist_x = np.sqrt((max_x - min_x) ** 2)
        dist_y = np.sqrt((max_y - min_y) ** 2)
        dist_z = np.sqrt((max_z - min_z) ** 2)
        min_dist = min(dist_x, dist_y, dist_z)
        # -----------------------------------------------------------------------
        # If the minimum distace is small set the flag to be 2D, this does not mean the
        # system is trully 2D, if not that the distance is small enough, such that the
        # 2D delaunay algorithm is used
        # -----------------------------------------------------------------------
        if min_dist < tol:
            ASDReading.flag2D = True
        ASDReading.min_val = min_z
        # -----------------------------------------------------------------------
        # Cleanup temporary arrays
        # -----------------------------------------------------------------------
        del coord
        return points, ASDReading.nrAtoms, ASDReading.flag2D, ASDReading.min_val

    ############################################################################
    # @biref Read Location of the cluster Atoms notice that this uses the clus_info file
    # @details Function to read the positions of the atoms in the cluster,
    # this also contains information about whether one should plot the inpurity
    # center atom.
    # @author Jonathan Chico
    ############################################################################
    def readAtoms_clus(self, file_clus):

        tol = 0.0001
        # -----------------------------------------------------------------------
        # Define vtkPoints arrays for the creation of the grid
        # -----------------------------------------------------------------------
        points_clus = vtkPoints()
        points_clus_imp = vtkPoints()
        # -----------------------------------------------------------------------
        # Define UnsignedCharArrays for the definitions of the colors to be used
        # -----------------------------------------------------------------------
        colors_clus = vtkUnsignedCharArray()
        colors_imp = vtkUnsignedCharArray()
        # -----------------------------------------------------------------------
        # Set the size of the arrays
        # -----------------------------------------------------------------------
        colors_clus.SetNumberOfComponents(3)
        colors_imp.SetNumberOfComponents(3)
        # -----------------------------------------------------------------------
        # Read the data with pandas
        # -----------------------------------------------------------------------
        data = pd.read_csv(
            file_clus,
            skiprows=1,
            header=None,
            delim_whitespace=True,
            usecols=[2, 3, 4, 5],
        ).values
        coord = data[:, 0:3]
        itype = data[:, 3]
        del data
        # -----------------------------------------------------------------------
        # Define the number of atoms in the cluster
        # -----------------------------------------------------------------------
        ASDReading.nrAtoms_clus = len(coord)
        # -----------------------------------------------------------------------
        # This will ensure that one can keep track of how many impurities one
        # actually has in the selected area
        # -----------------------------------------------------------------------
        imp_nr = 0
        # -----------------------------------------------------------------------
        # Find the indices the correspond to the impurity atoms
        # -----------------------------------------------------------------------
        ind_type = np.where(itype == 1)
        # -----------------------------------------------------------------------
        # Pass the numpy type data to vtk data
        # -----------------------------------------------------------------------
        for ii in range(0, ASDReading.nrAtoms_clus):
            points_clus.InsertPoint(ii, coord[ii, 0], coord[ii, 1], coord[ii, 2])
            colors_clus.InsertTuple3(ii, 0, 0, 0)
            for jj in range(0, len(ind_type[0])):
                # ---------------------------------------------------------------
                # Data to display the center of the impurity cluster
                # ---------------------------------------------------------------
                dist = np.sqrt(
                    (coord[ii, 0] - coord[ind_type[0][jj], 0]) ** 2
                    + (coord[ii, 1] - coord[ind_type[0][jj], 1]) ** 2
                    + (coord[ii, 2] - coord[ind_type[0][jj], 2]) ** 2
                )
                # ---------------------------------------------------------------
                # This is to ensure that the impurity cluster and the embedded cluster
                # are different structures that can be used differently
                # ---------------------------------------------------------------
                if dist < tol:
                    colors_imp.InsertTuple3(imp_nr, 51, 160, 44)
                    points_clus_imp.InsertPoint(
                        imp_nr, coord[ii, 0], coord[ii, 1], coord[ii, 2]
                    )
                    imp_nr = imp_nr + 1
                elif dist < 1:
                    colors_imp.InsertTuple3(imp_nr, 106, 61, 154)
                    points_clus_imp.InsertPoint(
                        imp_nr, coord[ii, 0], coord[ii, 1], coord[ii, 2]
                    )
                    imp_nr = imp_nr + 1
        # -----------------------------------------------------------------------
        # Cleanup the leftover data
        # -----------------------------------------------------------------------
        del coord
        return (
            points_clus,
            ASDReading.nrAtoms_clus,
            colors_clus,
            points_clus_imp,
            colors_imp,
            imp_nr,
        )

    # --------------------------------------------------------------------------------
    # @brief Read the magnetic moments vectors, for both restart and moment visualization
    # @details Read the magnetic moments vectors, for both restart and moment visualization.
    # The number of total lines will be found and used to determine the number of frames,
    # these must be then passed back to the function
    # @author Jonathan Chico
    # --------------------------------------------------------------------------------
    def readVectorsData(self, file_mom, time, nrAtoms, temp_count):

        # ----------------------------------------------------------------------------
        # Create a Double array which represents the vectors
        # ----------------------------------------------------------------------------
        vectors = vtkFloatArray()
        colors_x = vtkFloatArray()
        colors_y = vtkFloatArray()
        colors_z = vtkFloatArray()
        # ----------------------------------------------------------------------------
        # Define number of elements
        # ----------------------------------------------------------------------------
        vectors.SetNumberOfComponents(3)
        colors_x.SetNumberOfComponents(1)
        colors_y.SetNumberOfComponents(1)
        colors_z.SetNumberOfComponents(1)
        # ----------------------------------------------------------------------------
        # Check which kind of visualization is being done restartfile or momentfile
        # ----------------------------------------------------------------------------
        if time == 0:
            # ------------------------------------------------------------------------
            # Find the format and type of file
            # ------------------------------------------------------------------------
            (type_fmt, file_type) = self.check_format(file_mom)
            # ------------------------------------------------------------------------
            # Check if the file is in the new format
            # ------------------------------------------------------------------------
            if type_fmt == "new":
                # ASDReading.full_mom=pd.read_csv(file_mom,header=None,               \
                # delim_whitespace=True,skiprows=7,usecols=[4,5,6]).values
                ASDReading.full_mom = np.genfromtxt(fname=file_mom, usecols=[4, 5, 6])
                file_mom.seek(0)
                # Find how many different "times" there are
                ASDReading.number_time_steps = len(ASDReading.full_mom) / nrAtoms
                # --------------------------------------------------------------------
                # If there are more than one time step
                # --------------------------------------------------------------------
                if ASDReading.number_time_steps > 1:
                    # Read the times
                    ASDReading.time_sep = np.genfromtxt(file_mom, usecols=[0])
                    # ASDReading.time_sep=pd.read_csv(file_mom,header=None,skiprows=7,\
                    # delim_whitespace=True,usecols=[0]).values
                    # Find the separations between different times
                    ASDReading.time_sep = np.unique(ASDReading.time_sep)
                    # If there is only one time check if there are several ensembles
                    if len(ASDReading.time_sep) == 1:
                        # Read the ensembles
                        file_mom.seek(0)
                        ASDReading.time_sep = np.genfromtxt(file_mom, usecols=[1])
                        # ASDReading.time_sep=pd.read_csv(file_mom,header=None,       \
                        # skiprows=7,delim_whitespace=True,usecols=[1]).values
                        # Find how many different ensembles there are
                        ASDReading.time_sep = np.unique(ASDReading.time_sep)
                elif ASDReading.number_time_steps == 1:
                    ASDReading.time_sep = 0
            # ------------------------------------------------------------------------
            # Read the file in the old format
            # ------------------------------------------------------------------------
            elif type_fmt == "old":
                # --------------------------------------------------------------------
                # Read the restartfile
                # --------------------------------------------------------------------
                if file_type == "restart":
                    # Read the restartfile
                    ASDReading.full_mom = np.genfromtxt(
                        file_mom, skip_header=1, usecols=[3, 4, 5]
                    )
                    # ASDReading.full_mom=pd.read_csv(file_mom,header=None,skiprows=1,\
                    # delim_whitespace=True,usecols=[3,4,5]).values
                    file_mom.seek(0)
                    # Find how many different "times" there are
                    ASDReading.number_time_steps = len(ASDReading.full_mom) / nrAtoms
                    if ASDReading.number_time_steps > 1:
                        # Read the ensembles
                        ASDReading.time_sep = np.genfromtxt(file_mom, usecols=[0])
                        # ASDReading.time_sep=pd.read_csv(file_mom,header=None,       \
                        # delim_whitespace=True,usecols=[0]).values
                        # Find how many different ensembles there are
                        ASDReading.time_sep = np.unique(ASDReading.time_sep)
                    elif ASDReading.number_time_steps == 1:
                        ASDReading.time_sep = 0
                # --------------------------------------------------------------------
                # Read the momentfile
                # --------------------------------------------------------------------
                if file_type == "moment":
                    # Read the momentfile
                    ASDReading.full_mom = pd.read_csv(
                        file_mom, header=None, delim_whitespace=True, usecols=[2, 3, 4]
                    ).values
                    file_mom.seek(0)
                    # Find how many different "times" there are
                    ASDReading.number_time_steps = len(ASDReading.full_mom) / nrAtoms
                    if ASDReading.number_time_steps > 1:
                        # Read the times
                        ASDReading.time_sep = pd.read_csv(
                            file_mom, header=None, delim_whitespace=True, usecols=[0]
                        ).values
                        # Find the separations between different times
                        ASDReading.time_sep = np.unique(ASDReading.time_sep)
                    elif ASDReading.number_time_steps == 1:
                        ASDReading.time_sep = 0
        else:
            ASDReading.number_time_steps = temp_count
        # ----------------------------------------------------------------------------
        # Find the boundaries
<<<<<<< HEAD
        #----------------------------------------------------------------------------
        t_off = time*nrAtoms
        ### min_x=min(ASDReading.full_mom[t_off:t_off+nrAtoms,0])
        ### min_y=min(ASDReading.full_mom[t_off:t_off+nrAtoms,1])
        ### min_z=min(ASDReading.full_mom[t_off:t_off+nrAtoms,2])
        ### max_x=max(ASDReading.full_mom[t_off:t_off+nrAtoms,0])
        ### max_y=max(ASDReading.full_mom[t_off:t_off+nrAtoms,1])
        ### max_z=max(ASDReading.full_mom[t_off:t_off+nrAtoms,2])
        #----------------------------------------------------------------------------
        # Loop over all the atoms
        #----------------------------------------------------------------------------
        #print('Setting up vtk moment arrays')
        #vectors = numpy_support.numpy_to_vtk(ASDReading.full_mom)
        #colors_x = (ASDReading.full_mom[:,0] - min_x) / ( max_x - min_x)
        #colors_y = (ASDReading.full_mom[:,1] - min_y) / ( max_y - min_y)
        #colors_z = (ASDReading.full_mom[:,2] - min_z) / ( max_z - min_z)
        vectors = numpy_support.numpy_to_vtk(ASDReading.full_mom[t_off:t_off+nrAtoms,:])
        ### colors_x = (ASDReading.full_mom[t_off:t_off+nrAtoms,0] - min_x) / ( max_x - min_x + 1.0e-12)
        ### colors_y = (ASDReading.full_mom[t_off:t_off+nrAtoms,1] - min_y) / ( max_y - min_y + 1.0e-12)
        ### colors_z = (ASDReading.full_mom[t_off:t_off+nrAtoms,2] - min_z) / ( max_z - min_z + 1.0e-12)
        ### colors_x = numpy_support.numpy_to_vtk(colors_x)
        ### colors_y = numpy_support.numpy_to_vtk(colors_y)
        ### colors_z = numpy_support.numpy_to_vtk(colors_z)
        colors_x = numpy_support.numpy_to_vtk(ASDReading.full_mom[t_off:t_off+nrAtoms,0] )
        colors_y = numpy_support.numpy_to_vtk(ASDReading.full_mom[t_off:t_off+nrAtoms,1] )
        colors_z = numpy_support.numpy_to_vtk(ASDReading.full_mom[t_off:t_off+nrAtoms,2] )
        #for ii in range(0,nrAtoms):
        #    #------------------------------------------------------------------------
        #    # Pass the data from the numpy arrays to vtk data structures
        #    #------------------------------------------------------------------------
        #    #vectors.InsertTuple3(ii,ASDReading.full_mom[time*(nrAtoms)+ii,0],\
        #    #    ASDReading.full_mom[time*(nrAtoms)+ii,1],\
        #    #    ASDReading.full_mom[time*(nrAtoms)+ii,2])
        #    if ASDReading.flag2D:
        #        colors_x.InsertValue(ii,ASDReading.full_mom[time*(nrAtoms)+ii,0])
        #        colors_y.InsertValue(ii,ASDReading.full_mom[time*(nrAtoms)+ii,1])
        #        #colors_z.InsertValue(ii,ASDReading.full_mom[time*(nrAtoms)+ii,2])
        #    else:
        #        colors_x.InsertValue(ii,(ASDReading.full_mom[time*(nrAtoms)+ii,0]-min_x)/(max_x-min_x))
        #        colors_y.InsertValue(ii,(ASDReading.full_mom[time*(nrAtoms)+ii,1]-min_y)/(max_y-min_y))
        #        #colors_z.InsertValue(ii,(ASDReading.full_mom[time*(nrAtoms)+ii,2]-min_z)/(max_z-min_z))
        #print('     done.')
        #-----------------------------------------------------------------------
=======
        # ----------------------------------------------------------------------------
        t_off = np.int32(time * nrAtoms)
        nrAtoms = np.int32(nrAtoms)
        min_x = min(ASDReading.full_mom[t_off:t_off + nrAtoms, 0])
        min_y = min(ASDReading.full_mom[t_off:t_off + nrAtoms, 1])
        min_z = min(ASDReading.full_mom[t_off:t_off + nrAtoms, 2])
        max_x = max(ASDReading.full_mom[t_off:t_off + nrAtoms, 0])
        max_y = max(ASDReading.full_mom[t_off:t_off + nrAtoms, 1])
        max_z = max(ASDReading.full_mom[t_off:t_off + nrAtoms, 2])
        # ----------------------------------------------------------------------------
        # Loop over all the atoms
        # ----------------------------------------------------------------------------
        vectors = numpy_support.numpy_to_vtk(
            ASDReading.full_mom[t_off : t_off + nrAtoms, :]
        )
        colors_x = (ASDReading.full_mom[t_off : t_off + nrAtoms, 0] - min_x) / (
            max_x - min_x + 1.0e-12
        )
        colors_y = (ASDReading.full_mom[t_off : t_off + nrAtoms, 1] - min_y) / (
            max_y - min_y + 1.0e-12
        )
        colors_z = (ASDReading.full_mom[t_off : t_off + nrAtoms, 2] - min_z) / (
            max_z - min_z + 1.0e-12
        )
        colors_x = numpy_support.numpy_to_vtk(colors_x)
        colors_y = numpy_support.numpy_to_vtk(colors_y)
        colors_z = numpy_support.numpy_to_vtk(colors_z)
        # -----------------------------------------------------------------------
>>>>>>> 0805cf75
        # Pass the colors to an array
        # -----------------------------------------------------------------------
        colors = []
        colors.append(colors_x)
        colors.append(colors_y)
        colors.append(colors_z)
        return vectors, colors, ASDReading.number_time_steps, ASDReading.time_sep

    # --------------------------------------------------------------------------------
    # Function to determine the type of file and the format of the file
    # --------------------------------------------------------------------------------
    def check_format(self, filename):
        """
        Check the format of the file.

        Parameters:
        filename (str): The name of the file to check.

        Returns:
        tuple: A tuple containing the format type and file type.
               The format type can be 'new' or 'old'.
               The file type can be 'restart' or 'moment'.
        """
        try:
            file_data = open(filename, encoding='utf-8')
        except:
            file_data = filename
        line = file_data.readline()
        data = str.split(line)
        if data[0][0] == "#":
            type_fmt = "new"
            file_type = ""
        else:
            type_fmt = "old"
            if len(data) == 1:
                file_type = "restart"
            else:
                file_type = "moment"
        file_data.seek(0)
        return type_fmt, file_type

    # --------------------------------------------------------------------------------
    # @brief Read the site dependent and time dependent energy
    # @detail Read the site dependent and time dependent energy. It works in the
    # same way that the visualization of the magnetic moments.
    # in the same way that for the moments one must calculate and then pass back the
    # number of time steps in the system.
    # @author Jonathan Chico
    # --------------------------------------------------------------------------------
    def readEnergyData(self, file_ene, time, nrAtoms, temp_count):

        # -----------------------------------------------------------------------
        # Create a Double array which represents the vectors
        # -----------------------------------------------------------------------
        ene_xc = vtkFloatArray()
        ene_dm = vtkFloatArray()
        ene_bq = vtkFloatArray()
        ene_pd = vtkFloatArray()
        ene_tot = vtkFloatArray()
        ene_dip = vtkFloatArray()
        ene_ani = vtkFloatArray()
        ene_bqdm = vtkFloatArray()
        ene_bext = vtkFloatArray()
        ene_chir = vtkFloatArray()
        # -----------------------------------------------------------------------
        # Define number of elements
        # -----------------------------------------------------------------------
        ene_xc.SetNumberOfComponents(1)
        ene_dm.SetNumberOfComponents(1)
        ene_bq.SetNumberOfComponents(1)
        ene_pd.SetNumberOfComponents(1)
        ene_tot.SetNumberOfComponents(1)
        ene_dip.SetNumberOfComponents(1)
        ene_ani.SetNumberOfComponents(1)
        ene_bqdm.SetNumberOfComponents(1)
        ene_bext.SetNumberOfComponents(1)
        ene_chir.SetNumberOfComponents(1)
        # -----------------------------------------------------------------------
        # Find the number of time steps to perform the simulation
        # -----------------------------------------------------------------------
        if time == 0:
            # -------------------------------------------------------------------
            # Read the data in the moment file to find the number of time steps
            # -------------------------------------------------------------------
            ASDReading.full_ene = pd.read_csv(
                file_ene,
                header=None,
                skiprows=1,
                delim_whitespace=True,
                usecols=[0, 3, 4, 5, 6, 7, 8, 9, 10, 11, 13],
            ).values
            # -------------------------------------------------------------------
            # Defining the number of time steps
            # -------------------------------------------------------------------
            ASDReading.number_time_steps = len(ASDReading.full_ene) / nrAtoms
            temp_count = ASDReading.number_time_steps
            ASDReading.time_sep = np.unique(ASDReading.full_ene[:, 0])
        else:
            ASDReading.number_time_steps = temp_count
        # -----------------------------------------------------------------------
        # Loop over all the atoms
        # -----------------------------------------------------------------------
        for ii in range(0, nrAtoms):
            # -------------------------------------------------------------------
            # Pass the data from the numpy arrays to vtk data structures
            # -------------------------------------------------------------------
            ene_tot.InsertValue(ii, ASDReading.full_ene[time * (nrAtoms) + ii, 1])
            ene_xc.InsertValue(ii, ASDReading.full_ene[time * (nrAtoms) + ii, 2])
            ene_ani.InsertValue(ii, ASDReading.full_ene[time * (nrAtoms) + ii, 3])
            ene_dm.InsertValue(ii, ASDReading.full_ene[time * (nrAtoms) + ii, 4])
            ene_pd.InsertValue(ii, ASDReading.full_ene[time * (nrAtoms) + ii, 5])
            ene_bqdm.InsertValue(ii, ASDReading.full_ene[time * (nrAtoms) + ii, 6])
            ene_bq.InsertValue(ii, ASDReading.full_ene[time * (nrAtoms) + ii, 7])
            ene_dip.InsertValue(ii, ASDReading.full_ene[time * (nrAtoms) + ii, 8])
            ene_bext.InsertValue(ii, ASDReading.full_ene[time * (nrAtoms) + ii, 9])
            ene_chir.InsertValue(ii, ASDReading.full_ene[time * (nrAtoms) + ii, 10])
        # -----------------------------------------------------------------------
        # Pass the energies to an array
        # -----------------------------------------------------------------------
        energies = []
        energies.append(ene_tot)
        energies.append(ene_xc)
        energies.append(ene_dm)
        energies.append(ene_ani)
        energies.append(ene_bq)
        energies.append(ene_bqdm)
        energies.append(ene_pd)
        energies.append(ene_bext)
        energies.append(ene_dip)
        energies.append(ene_chir)
        return energies, ASDReading.number_time_steps, ASDReading.time_sep

    ############################################################################
    # @brief Read the data needed to visualize the time evolution of the KMC particles
    # @details Read the data needed to visualize the time evolution of the KMC particles,
    # it works in the same way that the visualization of the magnetic moments.
    # in the same way that for the moments one must calculate and then pass back the
    # number of time steps in the system.
    # @author Jonathan Chico
    ############################################################################
    def readKMCData(self, file_KMC, time, temp_nrKMCpar):

        coord_KMC = vtkPoints()
        # -----------------------------------------------------------------------
        # Read the file first to see how many KMC particles there are
        # -----------------------------------------------------------------------
        if time == 0:
            # -------------------------------------------------------------------
            # Read the data in the KMC file to find the number of KMC particles
            # -------------------------------------------------------------------
            ASDReading.full_KMC = pd.read_csv(
                file_KMC, header=None, delim_whitespace=True, usecols=[0, 3, 4, 5]
            ).values
            ASDReading.nrKMCpar = len(np.unique(ASDReading.full_KMC[:, 0]))
            temp_nrKMCpar = ASDReading.nrKMCpar
        else:
            ASDReading.nrKMCpar = temp_nrKMCpar
        # -----------------------------------------------------------------------
        # Passing the helper arrays to vtk data structures
        # -----------------------------------------------------------------------
        for ii in range(0, ASDReading.nrKMCpar):
            coord_KMC.InsertPoint(
                ii,
                ASDReading.full_KMC[time * ASDReading.nrKMCpar + ii, 1],
                ASDReading.full_KMC[time * ASDReading.nrKMCpar + ii, 2],
                ASDReading.full_KMC[time * ASDReading.nrKMCpar + ii, 3],
            )
        return coord_KMC, ASDReading.nrKMCpar

    ############################################################################
    # Read and arrange the neighbours from the struct file
    # If one reads this file correctly one can generate a visual representation
    # of the neighbouring atoms as defined in the neighbour map
    # @author Jonathan Chico
    ############################################################################
    def readNeighbours(self, file):

        # Read the data using pandas
        neigh_data = pd.read_csv(
            file, skiprows=5, header=None, delim_whitespace=True, usecols=[0, 1, 3, 7]
        ).values
        # Store the data in convenient arrays
        curr_atom = neigh_data[:, 0]
        neighbours = neigh_data[:, 1]
        neigh_types = neigh_data[:, 2]
        Neigh_strength = neigh_data[:, 3]
        num_types_total = len(np.unique(neigh_types))
        return neighbours, Neigh_strength, curr_atom, neigh_types, num_types_total

    ############################################################################
    # Read and arrange the neighbours from the dmdata file
    # If one reads this file correctly one can generate a visual representation
    # of the neighbouring atoms as defined in the dm neighbour map
    # @author Jonathan Chico
    ############################################################################
    def readDMNeighbours(self, file):

        # Read the data using pandas
        neigh_data = pd.read_csv(
            file,
            skiprows=5,
            header=None,
            delim_whitespace=True,
            usecols=[0, 1, 3, 7, 8, 9],
        ).values
        # Store the data in convenient arrays
        curr_atom = neigh_data[:, 0]
        neighbours = neigh_data[:, 1]
        neigh_types = neigh_data[:, 2]
        DM_vec = neigh_data[:, 3:6]
        DM_strength = np.zeros(len(neigh_data), dtype=np.float64)
        for ii in range(0, len(neigh_data)):
            DM_strength[ii] = np.sqrt(DM_vec[ii].dot(DM_vec[ii]))
        num_types_total = len(np.unique(neigh_types))
        return neighbours, DM_vec, DM_strength, curr_atom, neigh_types, num_types_total

    ############################################################################
    # The previously defined set of data from the neighbours can then be
    # stored in vtk friendly arrays
    # Notice the variable iAtom, which defines which atom is being currently
    # visualized, that is the variable to be set by the slider
    # @author Anders Bergman
    ############################################################################
    def setNeighbours(
        self, neighbours, iAtom, coords, Neigh_strength, curr_atom, neigh_types
    ):

        # -----------------------------------------------------------------------
        # Set the arrays for the neighbours and the center atom
        # -----------------------------------------------------------------------
        neighpoints = vtkPoints()
        atompoint = vtkPoints()
        # Find the indices which correspond to the current atom
        ind = np.where(curr_atom == (iAtom + 1))
        # Find the number of neighbours
        nNeighs = len(ind[0])
        # Find the number of types
        (types, types_counters) = np.unique(neigh_types[ind[0]], return_counts=True)
        num_types = len(types)
        # Find the positions of the current atom
        (x, y, z) = coords.GetPoint(iAtom)
        atompoint.InsertPoint(0, x, y, z)
        ntypes = vtkFloatArray()
        ntypes.SetNumberOfComponents(1)
        ntypes.InsertValue(0, 1.25)
        colors = vtkFloatArray()
        colors.SetNumberOfComponents(1)
        colors.InsertValue(0, 0)
        # -----------------------------------------------------------------------
        # Pass the data to vtk arrays
        # -----------------------------------------------------------------------
        for iNeigh in range(0, nNeighs):
            cNeigh = int(neighbours[ind[0][iNeigh]] - 1)
            (xx, yy, zz) = coords.GetPoint(cNeigh)
            neighpoints.InsertPoint(iNeigh, xx, yy, zz)
            ntypes.InsertValue(iNeigh, neigh_types[ind[0][iNeigh]])
            colors.InsertValue(iNeigh, Neigh_strength[ind[0][iNeigh]])
        return (
            neighpoints,
            atompoint,
            ntypes,
            colors,
            nNeighs,
            num_types,
            types_counters,
            types,
        )

    ############################################################################
    # @brief The previously defined set of data from the DM vectors neighbours can then be
    # stored in vtk friendly arrays
    # @detailsThe previously defined set of data from the DM vectors neighbours can then be
    # stored in vtk friendly arrays.
    #  Notice the variable iAtom, which defines which atom is being currently
    # visualized, that is the variable to be set by the slider
    # @author Jonathan Chico
    ############################################################################
    def setDMNeighbours(
        self, neighbours, iAtom, coords, DM_vec, DM_strength, curr_atom, neigh_types
    ):

        # -----------------------------------------------------------------------
        # Set the arrays for the neighbours and the center atom
        # -----------------------------------------------------------------------
        neighpoints = vtkPoints()
        atompoint = vtkPoints()
        DM_vectors = vtkFloatArray()
        # -----------------------------------------------------------------------
        # Define number of elements
        # -----------------------------------------------------------------------
        DM_vectors.SetNumberOfComponents(3)
        # Find the indices which correspond to the current atom
        ind = np.where(curr_atom == (iAtom + 1))
        # Find the number of neighbours
        tol = 1e-10
        ind_non_zero = np.where(DM_strength[ind[0]] > tol)
        nNeighs = len(ind[0][ind_non_zero[0]])
        # Find the number of types
        (types, types_counters) = np.unique(neigh_types[ind[0]], return_counts=True)
        num_types = len(types)
        # Find the positions of the current atom
        (x, y, z) = coords.GetPoint(iAtom)
        atompoint.InsertPoint(0, x, y, z)
        ntypes = vtkFloatArray()
        ntypes.SetNumberOfComponents(1)
        ntypes.InsertValue(0, 1.25)
        colors = vtkFloatArray()
        colors.SetNumberOfComponents(1)
        colors.InsertValue(0, 0)
        # -----------------------------------------------------------------------
        # Pass the data to vtk arrays
        # -----------------------------------------------------------------------
        for iNeigh in range(0, nNeighs):
            cNeigh = int(neighbours[ind[0][ind_non_zero[0]][iNeigh]] - 1)
            (xx, yy, zz) = coords.GetPoint(cNeigh)
            neighpoints.InsertPoint(iNeigh, xx, yy, zz)
            ntypes.InsertValue(iNeigh, neigh_types[ind[0][ind_non_zero[0]][iNeigh]])
            colors.InsertValue(iNeigh, DM_strength[ind[0][ind_non_zero[0]][iNeigh]])
            DM_vectors.InsertTuple3(
                iNeigh,
                DM_vec[ind[0][ind_non_zero[0]][iNeigh], 0]
                / DM_strength[ind[0][ind_non_zero[0]][iNeigh]],
                DM_vec[ind[0][ind_non_zero[0]][iNeigh], 1]
                / DM_strength[ind[0][ind_non_zero[0]][iNeigh]],
                DM_vec[ind[0][ind_non_zero[0]][iNeigh], 2]
                / DM_strength[ind[0][ind_non_zero[0]][iNeigh]],
            )
        return (
            neighpoints,
            atompoint,
            ntypes,
            colors,
            DM_vectors,
            nNeighs,
            num_types,
            types_counters,
            types,
        )<|MERGE_RESOLUTION|>--- conflicted
+++ resolved
@@ -713,51 +713,6 @@
             ASDReading.number_time_steps = temp_count
         # ----------------------------------------------------------------------------
         # Find the boundaries
-<<<<<<< HEAD
-        #----------------------------------------------------------------------------
-        t_off = time*nrAtoms
-        ### min_x=min(ASDReading.full_mom[t_off:t_off+nrAtoms,0])
-        ### min_y=min(ASDReading.full_mom[t_off:t_off+nrAtoms,1])
-        ### min_z=min(ASDReading.full_mom[t_off:t_off+nrAtoms,2])
-        ### max_x=max(ASDReading.full_mom[t_off:t_off+nrAtoms,0])
-        ### max_y=max(ASDReading.full_mom[t_off:t_off+nrAtoms,1])
-        ### max_z=max(ASDReading.full_mom[t_off:t_off+nrAtoms,2])
-        #----------------------------------------------------------------------------
-        # Loop over all the atoms
-        #----------------------------------------------------------------------------
-        #print('Setting up vtk moment arrays')
-        #vectors = numpy_support.numpy_to_vtk(ASDReading.full_mom)
-        #colors_x = (ASDReading.full_mom[:,0] - min_x) / ( max_x - min_x)
-        #colors_y = (ASDReading.full_mom[:,1] - min_y) / ( max_y - min_y)
-        #colors_z = (ASDReading.full_mom[:,2] - min_z) / ( max_z - min_z)
-        vectors = numpy_support.numpy_to_vtk(ASDReading.full_mom[t_off:t_off+nrAtoms,:])
-        ### colors_x = (ASDReading.full_mom[t_off:t_off+nrAtoms,0] - min_x) / ( max_x - min_x + 1.0e-12)
-        ### colors_y = (ASDReading.full_mom[t_off:t_off+nrAtoms,1] - min_y) / ( max_y - min_y + 1.0e-12)
-        ### colors_z = (ASDReading.full_mom[t_off:t_off+nrAtoms,2] - min_z) / ( max_z - min_z + 1.0e-12)
-        ### colors_x = numpy_support.numpy_to_vtk(colors_x)
-        ### colors_y = numpy_support.numpy_to_vtk(colors_y)
-        ### colors_z = numpy_support.numpy_to_vtk(colors_z)
-        colors_x = numpy_support.numpy_to_vtk(ASDReading.full_mom[t_off:t_off+nrAtoms,0] )
-        colors_y = numpy_support.numpy_to_vtk(ASDReading.full_mom[t_off:t_off+nrAtoms,1] )
-        colors_z = numpy_support.numpy_to_vtk(ASDReading.full_mom[t_off:t_off+nrAtoms,2] )
-        #for ii in range(0,nrAtoms):
-        #    #------------------------------------------------------------------------
-        #    # Pass the data from the numpy arrays to vtk data structures
-        #    #------------------------------------------------------------------------
-        #    #vectors.InsertTuple3(ii,ASDReading.full_mom[time*(nrAtoms)+ii,0],\
-        #    #    ASDReading.full_mom[time*(nrAtoms)+ii,1],\
-        #    #    ASDReading.full_mom[time*(nrAtoms)+ii,2])
-        #    if ASDReading.flag2D:
-        #        colors_x.InsertValue(ii,ASDReading.full_mom[time*(nrAtoms)+ii,0])
-        #        colors_y.InsertValue(ii,ASDReading.full_mom[time*(nrAtoms)+ii,1])
-        #        #colors_z.InsertValue(ii,ASDReading.full_mom[time*(nrAtoms)+ii,2])
-        #    else:
-        #        colors_x.InsertValue(ii,(ASDReading.full_mom[time*(nrAtoms)+ii,0]-min_x)/(max_x-min_x))
-        #        colors_y.InsertValue(ii,(ASDReading.full_mom[time*(nrAtoms)+ii,1]-min_y)/(max_y-min_y))
-        #        #colors_z.InsertValue(ii,(ASDReading.full_mom[time*(nrAtoms)+ii,2]-min_z)/(max_z-min_z))
-        #print('     done.')
-        #-----------------------------------------------------------------------
-=======
         # ----------------------------------------------------------------------------
         t_off = np.int32(time * nrAtoms)
         nrAtoms = np.int32(nrAtoms)
@@ -786,7 +741,6 @@
         colors_y = numpy_support.numpy_to_vtk(colors_y)
         colors_z = numpy_support.numpy_to_vtk(colors_z)
         # -----------------------------------------------------------------------
->>>>>>> 0805cf75
         # Pass the colors to an array
         # -----------------------------------------------------------------------
         colors = []
