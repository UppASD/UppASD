--- conflicted
+++ resolved
@@ -577,13 +577,7 @@
         ----------
         Jonathan Chico
         """
-<<<<<<< HEAD
-        from vtk import vtkPoints
-        from vtk.util import numpy_support
-        #-----------------------------------------------------------------------
-=======
-        # -----------------------------------------------------------------------
->>>>>>> 267b96e0
+        # -----------------------------------------------------------------------
         # Read the actual data of the magnetic moments
         # -----------------------------------------------------------------------
         print("Reading data for time step:", window.current_time)
