##############################################################################################
# CMAKE Configurations for UppASD
# (C) Anders Bergman 2019
#
# Acknowledgements: 
# https://github.com/SethMMorton/cmake_fortran_template  (for starting template)
# https://github.com/openmeeg/findmkl_cmake/blob/master/cmake/FindMKL.cmake (for FindMKL)
# https://github.com/libigl/eigen/blob/master/cmake/FindFFTW.cmake (for FindFFTW)
# 
##############################################################################################


##############################################################################################
# Define the project and the depencies that it has
##############################################################################################
#CMAKE_MINIMUM_REQUIRED(VERSION 2.8.12)
CMAKE_MINIMUM_REQUIRED(VERSION 3.13)
CMAKE_POLICY(VERSION 3.13)

PROJECT(uppasd
   LANGUAGES Fortran)
# Set the project version
SET(VERSION 5.1.0)
##############################################################################################
unset(CMAKE_Fortran_IMPLICIT_LINK_LIBRARIES)
##############################################################################################
# Check OS and compiler status
##############################################################################################
message(STATUS "Operating system= ${CMAKE_SYSTEM_NAME}")
include(CMakeDetermineFortranCompiler)
message(STATUS "CMAKE_Fortran_COMPILER_ID ${CMAKE_Fortran_COMPILER_ID} ${CMAKE_Fortran_COMPILER}.")
message(STATUS "CMAKE_Fortran_IMPLICIT_LINK_LIBRARIES ${CMAKE_Fortran_IMPLICIT_LINK_LIBRARIES}.")
message(STATUS "CMAKE_Fortran_IMPLICIT_LINK_DIRECTORIES ${CMAKE_Fortran_IMPLICIT_LINK_DIRECTORIES}.")
include(CMakeDetermineCCompiler)
message(STATUS "CMAKE_C_COMPILER_ID ${CMAKE_C_COMPILER_ID} ${CMAKE_C_COMPILER}.")
enable_language(C)
##############################################################################################

##############################################################################################
# Set the fortran compiler as the linker
##############################################################################################
#set(CMAKE_LINKER ${CMAKE_Fortran_COMPILER})
#############################################################################################

##############################################################################################
# Add our local modlues to the module path
##############################################################################################
message(STATUS "Initial module path: ${CMAKE_MODULE_PATH}")
SET(LOCAL_MODULE_PATH "${CMAKE_SOURCE_DIR}/cmake/")
SET(CMAKE_MODULE_PATH "${CMAKE_MODULE_PATH};${LOCAL_MODULE_PATH}")
message(STATUS "Final module path  : ${CMAKE_MODULE_PATH}")
##############################################################################################

##############################################################################################
# Create lib directory if missing
##############################################################################################
set(LIB ${CMAKE_SOURCE_DIR}/lib)
#message(STATUS "The lib is ${LIB}")
set(CMAKE_LIBRARY_OUTPUT_DIRECTORY ${LIB})
message(STATUS "The lib is ${CMAKE_LIBRARY_OUTPUT_DIRECTORY}")
file(MAKE_DIRECTORY ${CMAKE_LIBRARY_OUTPUT_DIRECTORY})
set(LEGACY_OUTPUT_DIRECTORY ${CMAKE_SOURCE_DIR}/source)
message(STATUS "The legacy output directory is ${LEGACY_OUTPUT_DIRECTORY}")
##############################################################################################


##############################################################################################
# Defines the directories for source, modules and object filed
##############################################################################################
SET(SRC ${CMAKE_SOURCE_DIR}/source)
#SET(MOD ${CMAKE_SOURCE_DIR}/source/mod)
SET(MOD ${CMAKE_BINARY_DIR}/mod)
SET(BIN ${CMAKE_SOURCE_DIR}/bin)
# Have the .mod files placed in the lib folder
SET(CMAKE_Fortran_MODULE_DIRECTORY ${MOD})
# Have the .o files placed in the bin folder
set(CMAKE_RUNTIME_OUTPUT_DIRECTORY ${CMAKE_SOURCE_DIR}/bin)
##############################################################################################


##############################################################################################
# Uncomment if it is required that Fortran 90 is supported
##############################################################################################
IF(NOT CMAKE_Fortran_COMPILER_SUPPORTS_F90)
   MESSAGE(FATAL_ERROR "Fortran compiler does not support F90")
ENDIF(NOT CMAKE_Fortran_COMPILER_SUPPORTS_F90)
##############################################################################################

##############################################################################################
# There is an error in CMAKE with this flag for pgf90.  Unset it
##############################################################################################
UNSET(CMAKE_SHARED_LIBRARY_LINK_Fortran_FLAGS)
GET_FILENAME_COMPONENT(FCNAME ${CMAKE_Fortran_COMPILER} NAME)
set(CMAKE_Fortran_COMPILE_OPTIONS_PIE "")
IF(FCNAME STREQUAL "pgf90")
   UNSET(CMAKE_SHARED_LIBRARY_LINK_Fortran_FLAGS)
ENDIF(FCNAME STREQUAL "pgf90")
##############################################################################################

##############################################################################################
# Define the executable name
##############################################################################################
set(ASD_binary sd)
#if (${CMAKE_SYSTEM_NAME} MATCHES "Windows")
#   string(APPEND CMAKE_Fortran_COMPILER ".exe")
#   #message(STATUS "---> ${CMAKE_Fortran_COMPILER}")
#endif()
# Find the vernacular compiler name
string(REGEX MATCH gfortran|g95|ifort|pgf90|f95|f77|nv|ifx current_compiler  ${CMAKE_Fortran_COMPILER})
message(STATUS "Matched compiler: ${current_compiler}.  ${CMAKE_Fortran_COMPILER} ${FCNAME}")
message(STATUS "Matched compiler: ${current_compiler}.  ${CMAKE_Fortran_COMPILER} ${FCNAME}")
if(current_compiler)
   string(APPEND ASD_binary ".${current_compiler}")
endif()
# add a `cuda` tag to the binary if used.
if(USE_CUDA)
   string(APPEND ASD_binary ".cuda")
endif()
SET(UppASD_EXE ${ASD_binary})
message(STATUS "ASD_binary ${ASD_binary}.")
##############################################################################################


##############################################################################################
# Define the executable in terms of the source files
##############################################################################################
ADD_EXECUTABLE(${UppASD_EXE} ${SRC}/0sd.f90 )
##############################################################################################


##############################################################################################
# Define the library name
##############################################################################################
SET(UppASD_LIB asdlib)
#SET(UppASD_pyLIB pyasdlib)
##############################################################################################


##############################################################################################
# Define the executable in terms of the source files
##############################################################################################
set(lib_type STATIC)
ADD_LIBRARY(${UppASD_LIB} ${lib_type})
message(STATUS " LIB INFO: ${UppASD_LIB} ${lib_type} ${SRC} ${CMAKE_POSITION_INDEPENDENT_CODE}")
if (BUILD_PYTHON)
   set(CMAKE_POSITION_INDEPENDENT_CODE ON)
   set_target_properties(${UppASD_LIB} PROPERTIES POSITION_INDEPENDENT_CODE TRUE)
   #   ADD_LIBRARY(${UppASD_pyLIB} SHARED)
endif(BUILD_PYTHON)
add_dependencies(${UppASD_EXE} ${UppASD_LIB})
##############################################################################################


##############################################################################################
# MKL / FFTW actions
##############################################################################################
#if (USE_MKL)
set(MKL_LINK static)
set(MKL_INTERFACE lp64)
set(MKL_THREADING sequential)
find_package(MKL CONFIG)
message(STATUS "MKL_IMPORTED_TARGETS:   ${MKL_IMPORTED_TARGETS}") 
#endif ()

set(FFTW_USE_STATIC_LIBS ON)
if (USE_FFTW)
find_package(FFTW)
#include(${CMAKE_MODULE_PATH}/FindFFTW.cmake)
if (FFTW_FOUND)
	message(STATUS "FFTW found       : ${FFTW_FOUND}, ${FFTW_INCLUDES}, ${FFTW_INCLUDE_DIRS}")
	message(STATUS "FFTW_LIBRARIES   : ${FFTW_LIBRARIES}")
	message(STATUS "FFTW_INCLUDE_DIRS: ${FFTW_INCLUDE_DIRS}")
	message(STATUS "FFTW_DOUBLE_LIB  : ${FFTW_DOUBLE_LIB}")
	message(STATUS "FFTW_DOUBLE_OPENMP_LIB  : ${FFTW_DOUBLE_OPENMP_LIB}")
   set(FFTW_LIB ${FFTW_LIBRARIES})
   #set(FFTW_LIB "${FFTW_DOUBLE_LIB};${FFTW_DOUBLE_OPENMP_LIB}")
   # It sets the following variables:
#   FFTW_FOUND                  ... true if fftw is found on the system
#   FFTW_[component]_LIB_FOUND  ... true if the component is found on the system (see components below)
#   FFTW_LIBRARIES              ... full paths to all found fftw libraries
#   FFTW_[component]_LIB        ... full path to one of the components (see below)
#   FFTW_INCLUDE_DIRS           ... fftw include directory paths

else (FFTW_FOUND)
   set(FFTW_LIB "")
   set(FFTW_LIBRARIES "")
endif (FFTW_FOUND)
endif (USE_FFTW)
##############################################################################################

##############################################################################################
# Set relevant user-controlled options for the compilation
##############################################################################################
include(CMakeDependentOption)
OPTION(USE_OPENMP "Use OpenMP for parallelization" ON)
OPTION(USE_CUDA "Compile with CUDA support" OFF)
# Uncomment below to make gnu defaults without MKL
if(CMAKE_Fortran_COMPILER_ID MATCHES "GNU")
   CMAKE_DEPENDENT_OPTION(USE_MKL "Use Intel MKL for BLAS/LAPACK" OFF "MKL_FOUND" OFF)
   CMAKE_DEPENDENT_OPTION(USE_VSL "Use Intel VSL (needs MKL)" OFF "MKL_FOUND" OFF)
   CMAKE_DEPENDENT_OPTION(USE_MKL_FFT "Use Intel MKL for FFT" OFF "MKL_FOUND"  OFF)
   CMAKE_DEPENDENT_OPTION(USE_FFTW "Use FFTW for FFT" OFF "FFTW_FOUND" OFF)
else()
   CMAKE_DEPENDENT_OPTION(USE_MKL "Use Intel MKL for BLAS/LAPACK" ON "MKL_FOUND" OFF)
   CMAKE_DEPENDENT_OPTION(USE_VSL "Use Intel VSL (needs MKL)" ON "MKL_FOUND" OFF)
   CMAKE_DEPENDENT_OPTION(USE_MKL_FFT "Use Intel MKL for FFT" ON "MKL_FOUND"  OFF)
   CMAKE_DEPENDENT_OPTION(USE_FFTW "Use FFTW for FFT" OFF "FFTW_FOUND" OFF)
endif()
CMAKE_DEPENDENT_OPTION(BUILD_CUDA_DOCS "Build LaTeX notes of the CUDA implementation" OFF "BUILD_MANUAL" OFF) 
CMAKE_DEPENDENT_OPTION(BUILD_GNEB_DOCS "Build LaTeX notes of the GNEB implementation" OFF "BUILD_MANUAL" OFF) 
OPTION(USE_OVF "Use OVF format" OFF)
OPTION(BUILD_MANUAL "Build manual"  OFF)
OPTION(BUILD_DOXYGEN "Build doxygen"  OFF)
OPTION(BUILD_PYTHON "Build Python interface"  OFF)

##############################################################################################
# Enable and define tests
##############################################################################################
include(CTest)
CMAKE_DEPENDENT_OPTION(RUN_ASD_TESTS "Run asd-tests"  ON "BUILD_TESTING" OFF)
CMAKE_DEPENDENT_OPTION(RUN_SLD_TESTS "Run sld-tests"  OFF "BUILD_TESTING" OFF)
CMAKE_DEPENDENT_OPTION(RUN_GNEB_TESTS "Run gneb-tests"  OFF "BUILD_TESTING" OFF)
CMAKE_DEPENDENT_OPTION(RUN_REG_TESTS "Run regression-test"  ON "BUILD_TESTING" OFF)
CMAKE_DEPENDENT_OPTION(RUN_CUDA_TESTS "Run cuda-test"  ON "BUILD_TESTING;USE_CUDA" OFF)
##############################################################################################

##############################################################################################
# Determine and set compiler-dependent flags
##############################################################################################
INCLUDE(${LOCAL_MODULE_PATH}/SetFortranFlags.cmake) 
##############################################################################################

##############################################################################################
# Add OpenMP compiler/linker flags
##############################################################################################
IF(USE_OPENMP)
   FIND_PACKAGE(OpenMP)
   message(STATUS "Did we find OpenMP? ${OpenMP_Fortran_FOUND}")
   message(STATUS "            OpenMP flags: ${OpenMP_Fortran_FLAGS}")
   message(STATUS "            OpenMP libraries: ${OpenMP_Fortran_LIBRARIES}")

   if(OpenMP_Fortran_FOUND)
      set(CMAKE_Fortran_FLAGS "${CMAKE_Fortran_FLAGS} ${OpenMP_Fortran_FLAGS}")
   endif()

ENDIF(USE_OPENMP)
##############################################################################################

#set(CMAKE_Fortran_FLAGS "-assume underscore")

##############################################################################################
# Build LaTeX manual (and extra notes if requested)
##############################################################################################
if(BUILD_MANUAL)
   include(${CMAKE_MODULE_PATH}/UseLATEX.cmake)
   add_subdirectory(docs/Manual)
   if(BUILD_GNEB_DOCS)
      add_subdirectory(docs/GNEB)
   endif()
   if(BUILD_CUDA_DOCS)
      add_subdirectory(docs/CUDA)
   endif()
endif()
##############################################################################################

##############################################################################################
# Build Doxygen documentation
##############################################################################################
if(BUILD_DOXYGEN)
   # check if Doxygen is installed
   find_package(Doxygen)
   if (DOXYGEN_FOUND)
      ## set input and output files
      set(DOXYGEN_IN ${CMAKE_CURRENT_SOURCE_DIR}/docs/Doxyfile)
      #set(DOXYGEN_OUT ${CMAKE_CURRENT_BINARY_DIR}/Doxyfile)

      ## request to configure the file
      #configure_file(${DOXYGEN_IN} ${DOXYGEN_OUT} @ONLY)
      message(STATUS "Doxygen build started")

      # note the option ALL which allows to build the docs together with the application
      add_custom_target( doc_doxygen ALL
         COMMAND ${DOXYGEN_EXECUTABLE} ${DOXYGEN_IN}
         WORKING_DIRECTORY ${CMAKE_SOURCE_DIR}/docs
         COMMENT "Generating API documentation with Doxygen"
         VERBATIM )
   else (DOXYGEN_FOUND)
      message("Doxygen need to be installed to generate the doxygen documentation")
   endif (DOXYGEN_FOUND)
endif()
##############################################################################################



##############################################################################################
# If MKL/VSL is requested. First checks here to set the linear algebra packages
##############################################################################################
set(BLA_STATIC ON)

message( STATUS "USING::::: ${USE_VSL} ${USE_MKL} ${USE_MKL_FFT}")
if(USE_VSL OR USE_MKL OR USE_MKL_FFT)

   unset(BLA_DEFINITIONS)

   if (BLA_VENDOR MATCHES "_seq")
      set(MKL_USE_parallel OFF)
   else()
      set(MKL_USE_parallel ON)
   endif()

   if (MKL_FOUND)
      message( STATUS "MKL_FOUND condition true")
      #set(BLA_INCLUDE_DIR ${MKL_INCLUDE_DIR})
      #set(BLAS_LIBRARIES ${MKL_LIBRARIES})
      #set(LAPACK_LIBRARIES ${MKL_LIBRARIES})
      #set(BLA_DEFINITIONS USE_MKL)
      #set(MKL_INTERFACE_FULL "lp64")
      #set(BLA_VENDOR Intel)
      #find_package(BLAS REQUIRED)
      #find_package(LAPACK REQUIRED)
   else()
	   #include(FindBLAS)
      	   #include(FindLAPACK)
      find_package(BLAS REQUIRED)
      find_package(LAPACK REQUIRED)
   endif()
   message(STATUS "mkl-location: ${MKL_LIBRARY_DIR}")
   message(STATUS "mkl-includes: ${MKL_INCLUDE}")
   #link_directories(${MKL_LIBRARY_DIR})

   target_compile_options(${UppASD_LIB} PUBLIC $<TARGET_PROPERTY:MKL::MKL,INTERFACE_COMPILE_OPTIONS>)
   target_include_directories(${UppASD_LIB} PUBLIC $<TARGET_PROPERTY:MKL::MKL,INTERFACE_INCLUDE_DIRECTORIES>)

else()
   find_package(BLAS REQUIRED)
   find_package(LAPACK REQUIRED)
endif()
#find_package(BLAS REQUIRED)
#find_package(LAPACK REQUIRED)
message(STATUS "Math libs: 
 BLAS:    ${BLAS_FOUND}, ${BLAS_LIBRARIES},  ${BLAS_LINKER_FLAGS}
 LAPACK:  ${LAPACK_FOUND}, ${LAPACK_LIBRARIES},  ${LAPACK_LINKER_FLAGS}
 MKL:     ${MKL_FOUND}, ${MKL_LIBRARIES}, ${MKL_LINKER_FLAGS}"
)
##############################################################################################


##############################################################################################
# assume built-in pthreads on MacOS (Is this needed?)
##############################################################################################
IF(APPLE)
   set(CMAKE_THREAD_LIBS_INIT "-lpthread")
   set(CMAKE_HAVE_THREADS_LIBRARY 1)
   set(CMAKE_USE_WIN32_THREADS_INIT 0)
   set(CMAKE_USE_PTHREADS_INIT 1)
   set(THREADS_PREFER_PTHREAD_FLAG ON)
ENDIF()
##############################################################################################


##############################################################################################
# Extract git-stamp
##############################################################################################
INCLUDE(${LOCAL_MODULE_PATH}/git-watcher.cmake)
##############################################################################################

##############################################################################################
# Add CUDA flags and preprocessor commands
##############################################################################################
if (USE_CUDA) 

   ENABLE_LANGUAGE(C CUDA CXX)
   if (CMAKE_VERSION VERSION_LESS "3.17.0")
	   find_package(CUDA)
   else ()
   	find_package(CUDAToolkit)
   endif ()
   target_sources(${UppASD_LIB} PRIVATE ${SRC}/chelper.f90)
   add_subdirectory(${SRC}/gpu_files)
   add_compile_definitions(CUDA)
   set(CMAKE_CUDA_FLAGS "${CMAKE_CUDA_FLAGS} -I${CMAKE_CUDA_TOOLKIT_INCLUDE_DIRECTORIES} -DDEBUG")
   set(CMAKE_CXX_FLAGS "${CMAKE_CXX_FLAGS} -I${CMAKE_CUDA_TOOLKIT_INCLUDE_DIRECTORIES}")
   if (DEFINED CUDAToolkit_MATH_INCLUDE_DIR )
    set(CMAKE_CXX_FLAGS "${CMAKE_CXX_FLAGS} -I${CUDAToolkit_MATH_INCLUDE_DIR}")
   endif()

   # Set preprocessing flags indicating compiler
   #string(TOUPPER ${current_compiler} PP_CUDA_COMPILER_FLAG)
   set(PP_CUDA_COMPILER_FLAG "${CMAKE_Fortran_COMPILER_ID}")
   set(CMAKE_CXX_FLAGS "${CMAKE_CXX_FLAGS} -D__${PP_CUDA_COMPILER_FLAG}__")
   set(CMAKE_CUDA_FLAGS "${CMAKE_CUDA_FLAGS} -D__${PP_CUDA_COMPILER_FLAG}__")
   message(STATUS "CUDA PPFLAG: __${PP_CUDA_COMPILER_FLAG}__, ${CMAKE_Fortran_COMPILER_ID}")

   # Find CUDA arch on local machine
   include(FindCUDA/select_compute_arch)
   CUDA_DETECT_INSTALLED_GPUS(INSTALLED_GPU_CCS_1)
   string(STRIP "${INSTALLED_GPU_CCS_1}" INSTALLED_GPU_CCS_2)
   string(REPLACE " " ";" INSTALLED_GPU_CCS_3 "${INSTALLED_GPU_CCS_2}")
   string(REPLACE "." "" CUDA_ARCH_LIST "${INSTALLED_GPU_CCS_3}")
   SET(CMAKE_CUDA_ARCHITECTURES ${CUDA_ARCH_LIST})
   SET_TARGET_PROPERTIES(${UppASD_LIB} PROPERTIES CUDA_ARCHITECTURES "${CUDA_ARCH_LIST}")

else ()
   target_sources(${UppASD_LIB} PRIVATE ${SRC}/Tools/nocuda.f90)
endif (USE_CUDA)
##############################################################################################


##############################################################################################
# Link with OVF library if available 
##############################################################################################
IF(USE_OVF)
   find_library(OVF_LIB ovf /lib/python3.7/site-packages/ovf/ /usr/lib64/)
   message(STATUS "Looking for OVF library, found in ${OVF_LIB}.")
   add_compile_definitions(USE_OVF)
   target_sources(${UppASD_LIB} PRIVATE ${SRC}/Third_party/ovf/fortran/ovf.f90)
ELSE()
   unset(OVF_LIB)
ENDIF(USE_OVF)
##############################################################################################

##############################################################################################
# MKL edits in case of GNU compiler
##############################################################################################
if(USE_MKL)
   if(CMAKE_Fortran_COMPILER_ID MATCHES "GNU" OR CMAKE_Fortran_COMPILER_ID MATCHES "NVHPC")
      target_include_directories(${UppASD_LIB} PRIVATE ${MKL_INCLUDE})
   endif()
   set(CMAKE_Fortran_FLAGS "${CMAKE_Fortran_FLAGS} -D__INTEL_MKL__")

endif()
##############################################################################################


##############################################################################################
# Include VSL preprocessor flag (recommended)
##############################################################################################
if(USE_VSL AND MKL_FOUND)
   add_compile_definitions(VSL)
   #add_compile_definitions(USE_VSL)
endif()
##############################################################################################


##############################################################################################
# Check for FFT treatment (MKL default, FFTW available)
##############################################################################################
if(USE_MKL_FFT AND MKL_FOUND)
   target_sources(${UppASD_LIB} PRIVATE ${SRC}/Hamiltonian/fftdipole_mkl.f90)
   add_compile_definitions(USE_MKL_FFT)
   include_directories(${BLA_INCLUDE_DIR})
   #message(STATUS "FFT-> ${USE_MKL_FFT} ")
elseif(USE_FFTW)
   target_sources(${UppASD_LIB} PRIVATE ${SRC}/Hamiltonian/fftdipole_fftw.f90)
   add_compile_definitions(USE_FFTW)
   message(STATUS "FFT-> ${USE_FFTW} ")
   #include(${CMAKE_MODULE_PATH}/FindFFTW.cmake)
   include_directories(${FFTW_INCLUDE_DIR})
   include_directories(${FFTW_INCLUDES})
   message(STATUS "FFTW: -I${FFTW_INCLUDES}  -L${FFTW_LIBRARIES} ${FFTW_LIB}")
endif()
##############################################################################################


##############################################################################################
# Add a distclean target to the Makefile
##############################################################################################
ADD_CUSTOM_TARGET(distclean 
   COMMAND ${CMAKE_COMMAND} -P ${CMAKE_SOURCE_DIR}/distclean.cmake
   )
##############################################################################################


##############################################################################################
# Build Python interface
###############################################################################################
if(BUILD_PYTHON)
   # check if Python is installed
   #set(Python_VERSION $ENV{PYTHON_VERSION})
   #message(STATUS "Python target version: ${Python_VERSION}")
   message(STATUS "Python target version: $ENV{PYTHON_VERSION}")

   # Fix since FindPython is a bit flawed
   # https://github.com/scikit-build/scikit-build/issues/506#issuecomment-706791791
   find_package(Python3 COMPONENTS Interpreter Development.Module NumPy)
   
   message(STATUS "============================================")
   message(STATUS "Python3_EXECUTABLE         ${Python3_EXECUTABLE}")
   message(STATUS "Python3_SOABI              ${Python3_SOABI}")
   message(STATUS "Python3_STDLIB             ${Python3_STDLIB}.")
   message(STATUS "Python3_SITELIB            ${Python3_SITELIB}")
   message(STATUS "Python3_LIBRARIES          ${Python3_LIBRARIES}.")
   message(STATUS "Python3_LIBRARY_DIRS       ${Python3_LIBRARY_DIRS}.")
   message(STATUS "Python3_INCLUDE_DIRS       ${Python3_INCLUDE_DIRS}.")
   message(STATUS "Python3_NumPy_INCLUDE_DIRS ${Python3_NumPy_INCLUDE_DIRS}.")
   message(STATUS "============================================")

   if (Python3_FOUND)
      # Grab the variables from a local Python installation
      # F2PY headers
      execute_process(
         COMMAND "${Python3_EXECUTABLE}" -c "import numpy.f2py; print(numpy.f2py.get_include())"
         OUTPUT_VARIABLE F2PY_INCLUDE_DIR
         OUTPUT_STRIP_TRAILING_WHITESPACE
         )

      execute_process(
         COMMAND "${Python3_EXECUTABLE}" -c "import numpy; print(numpy.version.version)"
         OUTPUT_VARIABLE F2PY_version
         OUTPUT_STRIP_TRAILING_WHITESPACE
         )

      # Common variables
      set(f2py_module_name "uppasd")
      set(f2py_module_c "_${f2py_module_name}module.c")
      set(f2py_wrapper_f "_${f2py_module_name}-f2pywrappers.f")
      set(f2py_wrapper_f90 "_${f2py_module_name}-f2pywrappers2.f90")
      set(f2py_wrapper_o "_${f2py_module_name}-f2pywrappers2.o")
      set(UppASD_F90w f90_wraps)
      set(F90wrap_kind
         ${CMAKE_SOURCE_DIR}/cmake/.f2py_f2cmap
         )

      # Uncomment if f90wrap needs to be invoked
      #set(F90wrap_sources 
      #   ${SRC}/pyasd.f90 
      #   ${SRC}/uppasd.f90 
      #   ${SRC}/Input/inputdatatype.f90
      #   ${SRC}/Input/inputdata.f90
      #   ${SRC}/Input/inputhandler.f90
      #   ${SRC}/Input/inputhandler_ext.f90
      #   ${SRC}/System/momentdata.f90 
      #   ${SRC}/System/simulationdata.f90
      #   )

      set(F2PY_sources 
         ${SRC}/pyasd.f90
      #   ${SRC}/f90wrap/f90wrap_pyasd.f90
      #   #${SRC}/f90wrap/f90wrap_uppasd.f90
      #   #${SRC}/f90wrap/f90wrap_inputdatatype.f90
      #   #${SRC}/f90wrap/f90wrap_inputdata.f90
      #   #${SRC}/f90wrap/f90wrap_inputhandler.f90
      #   #${SRC}/f90wrap/f90wrap_inputhandler_ext.f90
      #   #${SRC}/f90wrap/f90wrap_simulationdata.f90
      #   #${SRC}/f90wrap/f90wrap_momentdata.f90
         )


##############################################################################################
# Transform F2PY include-string to acceptable slash convention 
##############################################################################################
      # Input file name string (with double backslashes)
      if (F2PY_INCLUDE_DIR)
         #message(STATUS "Original F2PY-include: ${F2PY_INCLUDE_DIR}")
         file(TO_CMAKE_PATH ${F2PY_INCLUDE_DIR} F2PY_INCLUDE_DIR)
         #message(STATUS "Transformed F2PY-include: ${F2PY_INCLUDE_DIR}")
      endif ()
##############################################################################################

##############################################################################################
# New Python generation
##############################################################################################
      add_custom_target ( ${UppASD_F90w}
         DEPENDS "${CMAKE_CURRENT_BINARY_DIR}/${f2py_module_c}"
         VERBATIM
         )

      #add_custom_command( 
      #   OUTPUT "${CMAKE_CURRENT_BINARY_DIR}/${f2py_wrapper_o}"
      #   COMMAND ${CMAKE_Fortran_COMPILER} -c  ${CMAKE_CURRENT_BINARY_DIR}/${f2py_wrapper_f}  -I${MOD}
      #   COMMENT "Writing F90wrappers for F2PY"
      #   DEPENDS "${CMAKE_CURRENT_BINARY_DIR}/${f2py_wrapper_f}"
      #   )

      add_custom_command(
         OUTPUT "${CMAKE_CURRENT_BINARY_DIR}/${f2py_module_c}" "${CMAKE_CURRENT_BINARY_DIR}/${f2py_wrapper_f}"
         "${CMAKE_CURRENT_BINARY_DIR}/${f2py_wrapper_f90}"  
         COMMAND ${Python3_EXECUTABLE}  -m "numpy.f2py"  ${F2PY_sources} -m _${f2py_module_name}  --lower --quiet
         #COMMAND f2py   ${F2PY_sources} -m _${f2py_module_name}  --lower --quiet
         COMMENT "Generating Python modules"
         DEPENDS ${UppASD_LIB}  ${F2PY_sources}
         VERBATIM
         )

      message(STATUS "F2PY_INCLUDE_DIR" ${F2PY_INCLUDE_DIR})
      #message(STATUS "Python3_NumPy_INCLUDE_DIRS" ${Python3_NumPy_INCLUDE_DIRS})

      # Set up target
      #message(STATUS "F2PY_INCLUDE_DIR:        ${F2PY_INCLUDE_DIR}")
      #message(STATUS "=============>  ${CMAKE_CURRENT_BINARY_DIR}/${f2py_module_c}")

      # Not used by default (invoke only if new header files need to be generated)
      # add_custom_command( 
      #    OUTPUT "${F2PY_sources}"
      #    WORKING_DIRECTORY ${CMAKE_BINARY_DIR}
      #    COMMAND f90wrap  -P -k ${F90wrap_kind} -m ${f2py_module_name}  ${F90wrap_sources}
      #    COMMENT "Writing F90wrappers for F2PY"
      #    DEPENDS ${F90wrap_sources}
      #    )

      ##message(STATUS " F2PY_sauce: ${F2PY_sources}")
      set(CMAKE_C_FLAGS "-std=c99")
      Python3_add_library(_${CMAKE_PROJECT_NAME} MODULE WITH_SOABI
         "${CMAKE_CURRENT_BINARY_DIR}/${f2py_module_c}"
         #"${F2PY_sources}"
         "${F2PY_INCLUDE_DIR}/fortranobject.c" # From NumPy
         "${CMAKE_CURRENT_BINARY_DIR}/${f2py_wrapper_f}"
         #"${CMAKE_CURRENT_BINARY_DIR}/${f2py_wrapper_f90}"
         )

      add_dependencies(_${CMAKE_PROJECT_NAME} ${UppASD_F90w})

      target_link_libraries(_${CMAKE_PROJECT_NAME}  PRIVATE Python3::NumPy  ${UppASD_LIB})

      #if(USE_VSL OR USE_MKL OR USE_MKL_FFT)
      #   TARGET_LINK_LIBRARIES(_${CMAKE_PROJECT_NAME} PUBLIC  $<LINK_ONLY:MKL::MKL>)
      #endif(USE_VSL OR USE_MKL OR USE_MKL_FFT)
      message(STATUS " Python linking check: 
            ${UppASD_LIB},  ${BLAS_LIBRARIES}, ${OpenMP_Fortran_LIBRARIES}")
      message(STATUS " CMAKE_MODULE_LINKER_FLAGS : ${CMAKE_MODULE_LINKER_FLAGS}")
      target_include_directories(_${CMAKE_PROJECT_NAME} PRIVATE "${F2PY_INCLUDE_DIR}" )
##############################################################################################

##############################################################################################
# Set static linking for different compilers (for Python compilation)
##############################################################################################
if (${CMAKE_SYSTEM_NAME} MATCHES "Windows")
   if( CMAKE_Fortran_COMPILER_ID STREQUAL Intel )
      #set_target_properties( _${CMAKE_PROJECT_NAME} PROPERTIES LINK_FLAGS -static -static-intel )
      #set(CMAKE_MODULE_LINKER_FLAGS "-static-intel -lifcoremt")
      set(CMAKE_MODULE_LINKER_FLAGS "-static -static-intel  -liomp5 /libs:static")
   elseif( CMAKE_Fortran_COMPILER_ID STREQUAL GNU )
      #set_target_properties( _${CMAKE_PROJECT_NAME} PROPERTIES LINK_FLAGS -static -lgfortran -libquadmath)
      #set(CMAKE_MODULE_LINKER_FLAGS "-lgfortran -lquadmath")
   endif()
endif()
##############################################################################################

#############################################################################################
# Copy the library to the designated place
#############################################################################################
###add_custom_command(
###   TARGET ${UppASD_F90w} POST_BUILD
###   COMMAND ${CMAKE_COMMAND} -E 
###   #${CMAKE_BINARY_DIR}/_*.so
###   copy -t ${CMAKE_LIBRARY_OUTPUT_DIRECTORY}
###   ${CMAKE_BINARY_DIR}/_*.*
###   )
#message(STATUS "COPY:::" ${CMAKE_BINARY_DIR} )
#############################################################################################

   else (Python3_FOUND)
      message("A proper Python environment needs to be installed to generate the python libraries")
   endif (Python3_FOUND)
endif(BUILD_PYTHON)
##############################################################################################


#if (${CMAKE_SYSTEM_NAME} MATCHES "Darwin")
#   set(OpenMP_Fortran_LIBRARIES "${OpenMP_Fortran_FLAGS}")
#endif()



##############################################################################################
mark_as_advanced( ENABLE_BLACS ENABLE_BLAS95 ENABLE_CDFT ENABLE_CPARDISO ENABLE_LAPACK95 ENABLE_OMP_OFFLOAD ENABLE_SCALAPACK MKL_DIR MKL_H MKL_LINK MKL_MPI mkl_gf_ilp64_file mkl_intel_thread_file mkl_core_file mkl_intel_ilp64_file mkl_gnu_thread_file mkl_intel_lp64_file mkl_gf_lp64_file OMP_LIBRARY)

##############################################################################################
# Add the needed libraries and special compiler flags
##############################################################################################
# First fix for msys/mingw having semi-shared .dll.a libraries
##############################################################################################
<<<<<<< HEAD
message(STATUS " MSYS ENVIROnMENT $ENV{MSYSTEM} ${BLAS_LIBRARIES}, ${LAPACK_LIBRARIES}")
=======
message(STATUS "***********************************************")
message(STATUS "--> MSYS ENVIROnMENT BEFORE PURGE:")
message(STATUS "     BLAS_LIBRARIES: ${BLAS_LIBRARIES}")
message(STATUS "     LAPAC_LIBRARIES: ${LAPACK_LIBRARIES}")
message(STATUS "     OpenMP_Fortran_FLAGS: ${OpenMP_Fortran_FLAGS}")
message(STATUS "     OpenMP_Fortran_LIB_NAMES: ${OpenMP_Fortran_LIB_NAMES}")
message(STATUS "     OpenMP_Fortran_LIBRARIES: ${OpenMP_Fortran_LIBRARIES}")
message(STATUS "     CMAKE_THREAD_LIBS_INIT: ${CMAKE_THREAD_LIBS_INIT}")
message(STATUS "     FFTW_LIBRARIES: ${FFTW_LIBRARIES}")
message(STATUS "     FFTW_LIB: ${FFTW_LIB}")

# message(STATUS " MSYS ENVIROnMENT $ENV{MSYSTEM} ${BLAS_LIBRARIES}")
# message(STATUS "-> MSYS ENVIROnMENT $ENV{MSYSTEM} ${BLAS_LIBRARIES}, ${OpenMP_Fortran_LIB_NAMES}, ${OpenMP_Fortran_LIBRARIES}.")
>>>>>>> 01c1c716
if (${CMAKE_SYSTEM_NAME} MATCHES "Windows")
#if ( $ENV{MSYSTEM})
   message(STATUS " Performing MSYS library pruning.")
   if(CMAKE_Fortran_COMPILER_ID MATCHES "GNU")
   #if ( ($ENV{MSYSTEM} STREQUAL MINGW) OR  ($ENV{MSYSTEM} STREQUAL UCRT) )
      message(STATUS " Performing MSYS library pruning for $ENV{MSYSTEM}.")
      # BLAS
      unset(UppASD_links)
      foreach ( elem ${BLAS_LIBRARIES})
         string(REPLACE ".dll.a" ".a" filtered_elem ${elem})
         set(UppASD_links "${filtered_elem}")
      endforeach()
      unset(BLAS_LIBRARIES)
      set(BLAS_LIBRARIES ${UppASD_links})
      message(STATUS "BLAS_LIBRARIES pruned: ${BLAS_LIBRARIES} ")
      # LAPACK
      unset(UppASD_links)
      foreach ( elem ${LAPACK_LIBRARIES})
         string(REPLACE ".dll.a" ".a" filtered_elem ${elem})
	 list(APPEND UppASD_links "${filtered_elem}")
	 #set(UppASD_links "${filtered_elem}")
	 message(STATUS " PRUNING LAPACK:", ${filtered_elem})
	 message(STATUS " PRUNING LAPACK:::", ${UppASD_links})
      endforeach()
      unset(LAPACK_LIBRARIES)
      message(STATUS " LAPACK PRUNED:", ${filtered_elem})
      set(LAPACK_LIBRARIES ${UppASD_links})
      # FFTW
      unset(UppASD_links)
      foreach ( elem ${FFTW_LIBRARIES})
         string(REPLACE ".dll.a" ".a" filtered_elem ${elem})
         set(UppASD_links "${filtered_elem}")
      endforeach()
      unset(FFTW_LIBRARIES)
      set(FFTW_LIBRARIES ${UppASD_links})
      # OpenMP
      unset(UppASD_links)
         foreach ( elem ${OpenMP_Fortran_LIBRARIES})
         string(REPLACE ".dll.a" ".a" filtered_elem ${elem})
      set(UppASD_links "${filtered_elem}")
      endforeach()
      unset(OpenMP_Fortran_LIBRARIES)
      set(OpenMP_Fortran_LIBRARIES ${UppASD_links})
      unset(UppASD_links)
   #endif(CMAKE_Fortran_COMPILER_ID MATCHES "GNU")
   endif ()
endif ()

<<<<<<< HEAD
message(STATUS " MSYS ENVIROnMENT $ENV{MSYSTEM} ${BLAS_LIBRARIES}, ${LAPACK_LIBRARIES}, ${OpenMP_Fortran_LIB_NAMES}, ${OpenMP_Fortran_LIBRARIES}.")

TARGET_LINK_LIBRARIES(${UppASD_LIB} PUBLIC
	-static
	#-fopenmp
	#-lgomp
	#-lgfortran
   #-lquadmath
=======
#message(STATUS "--> MSYS ENVIROnMENT $ENV{MSYSTEM} ${BLAS_LIBRARIES}, ${OpenMP_Fortran_LIB_NAMES}, ${OpenMP_Fortran_LIBRARIES}.")
message(STATUS "***********************************************")
message(STATUS "--> MSYS ENVIROnMENT AFTER PURGE:")
message(STATUS "     BLAS_LIBRARIES: ${BLAS_LIBRARIES}")
message(STATUS "     LAPAC_LIBRARIES: ${LAPACK_LIBRARIES}")
message(STATUS "     OpenMP_Fortran_FLAGS: ${OpenMP_Fortran_FLAGS}")
message(STATUS "     OpenMP_Fortran_LIB_NAMES: ${OpenMP_Fortran_LIB_NAMES}")
message(STATUS "     OpenMP_Fortran_LIBRARIES: ${OpenMP_Fortran_LIBRARIES}")
message(STATUS "     CMAKE_THREAD_LIBS_INIT: ${CMAKE_THREAD_LIBS_INIT}")
message(STATUS "     FFTW_LIBRARIES: ${FFTW_LIBRARIES}")
message(STATUS "     FFTW_LIB: ${FFTW_LIB}")
message(STATUS "***********************************************")

# Detect the platform and configure linker flags and libraries
unset(UppASD_links)
#if (CMAKE_SYSTEM_NAME STREQUAL "Linux" OR CMAKE_SYSTEM_NAME STREQUAL "Windows")
if (CMAKE_SYSTEM_NAME STREQUAL "Windows")
    # On Linux, use static linking and include libquadmath
    set(UppASD_links "-static")
#elseif (CMAKE_SYSTEM_NAME STREQUAL "Darwin")
#    # On macOS, avoid static linking
#    set(CMAKE_STATIC_LINKER_FLAGS "${CMAKE_STATIC_LINKER_FLAGS} -dynamic")
endif()

TARGET_LINK_LIBRARIES(${UppASD_LIB} PUBLIC
   # -static
   # -fopenmp
   # -lgomp
   # -lgfortran
   # -lquadmath
         ${UppASD_links}
>>>>>>> 01c1c716
         ${BLAS_LIBRARIES}
         ${LAPACK_LIBRARIES}
         ${CMAKE_THREAD_LIBS_INIT} 
         ${OVF_LIB} 
         ${FFTW_LIB}  
         ${CUDA_curand_LIBRARY}
	 # ${OpenMP_Fortran_LIB_NAMES}
         ${OpenMP_Fortran_FLAGS}
         ${OpenMP_Fortran_LIBRARIES} 
      )
      if(MKL_FOUND AND USE_MKL)
         TARGET_LINK_LIBRARIES(${UppASD_LIB} PUBLIC $<LINK_ONLY:MKL::MKL>)
      endif(MKL_FOUND AND USE_MKL)
      if(USE_VSL OR USE_MKL OR USE_MKL_FFT)
         TARGET_LINK_LIBRARIES(${UppASD_LIB} PUBLIC $<LINK_ONLY:MKL::MKL>)
      endif(USE_VSL OR USE_MKL OR USE_MKL_FFT)
   

TARGET_LINK_LIBRARIES(${UppASD_EXE} PRIVATE ${UppASD_LIB})


##############################################################################################
# Tell where to install this executable
##############################################################################################
IF(WIN32)
   SET(CMAKE_INSTALL_PREFIX "C:\\Program Files")
ELSE()
   SET(CMAKE_INSTALL_PREFIX /usr/local)
ENDIF(WIN32)


SET_TARGET_PROPERTIES(${UppASD_EXE} PROPERTIES LINKER_LANGUAGE "Fortran")
SET_TARGET_PROPERTIES(${UppASD_LIB} PROPERTIES LINKER_LANGUAGE "Fortran")
if (NOT BUILD_PYTHON)
   INSTALL(TARGETS ${UppASD_LIB} RUNTIME DESTINATION lib)
   INSTALL(TARGETS ${UppASD_EXE} RUNTIME DESTINATION bin)
   #INSTALL(TARGETS UppASD_F90w RUNTIME DESTINATION bin)
else()
   #   INSTALL(TARGETS ${UppASD_pyLIB} RUNTIME DESTINATION lib)
   INSTALL(TARGETS ${UppASD_LIB} RUNTIME DESTINATION lib)
   INSTALL(TARGETS ${UppASD_EXE} RUNTIME DESTINATION bin)
endif(NOT BUILD_PYTHON)
##############################################################################################

##############################################################################################
# Copy static library to ./lib
##############################################################################################
add_custom_command(
   TARGET ${UppASD_LIB} POST_BUILD
   COMMAND ${CMAKE_COMMAND} -E copy
   ${CMAKE_BINARY_DIR}/lib${UppASD_LIB}.a
   ${CMAKE_LIBRARY_OUTPUT_DIRECTORY}
   )

#################################################################################################
#### Copy binary to ./source/sd for legacy purposes
#### currently disabled..
#################################################################################################
###add_custom_command(
###   TARGET ${UppASD_EXE} POST_BUILD
###   COMMAND ${CMAKE_COMMAND} -E copy
###   ${CMAKE_SOURCE_DIR}/bin/${UppASD_EXE}
###   ${LEGACY_OUTPUT_DIRECTORY}/sd
###   )


###############################################################################################
## Add Sources in sub-directories
###############################################################################################
add_subdirectory(${SRC})
##############################################################################################


###############################################################################################
## Add tests directory
###############################################################################################
set(TestBinary ${CMAKE_SOURCE_DIR}/bin/${UppASD_EXE})
set(TestDIR ${CMAKE_SOURCE_DIR}/tests)
if (RUN_REG_TESTS)
add_test(NAME regression-test  COMMAND python3 -u bergtest.py --file regressionResaro.yaml --binary ${TestBinary}  WORKING_DIRECTORY ${TestDIR})
endif (RUN_REG_TESTS)
if (RUN_ASD_TESTS)
   add_test(NAME asd-tests  COMMAND python3 -u bergtest.py --file regulartests.yaml --binary ${TestBinary}  WORKING_DIRECTORY ${TestDIR})
endif (RUN_ASD_TESTS)
if (RUN_SLD_TESTS)
   add_test(NAME sld-tests  COMMAND python3 -u ./bergtest.py --file sldtests.yaml --binary ${TestBinary}  WORKING_DIRECTORY ${TestDIR})
endif (RUN_SLD_TESTS)
if (RUN_GNEB_TESTS)
   add_test(NAME gneb-tests  COMMAND python3 -u ./bergtest.py --file regressionGNEB_15d7169b.yaml --binary ${TestBinary}  WORKING_DIRECTORY ${TestDIR})
endif (RUN_GNEB_TESTS)
if (RUN_CUDA_TESTS)
add_test(NAME cuda-tests  COMMAND python3 -u bergtest.py --file cudatests.yaml --binary ${TestBinary}  WORKING_DIRECTORY ${TestDIR})
endif (RUN_CUDA_TESTS)
set_property(TEST asd-tests PROPERTY ENVIRONMENT "OMP_NUM_THREADS=1")
message(STATUS "Output binary:  ${TestBinary}")
##############################################################################################
message(STATUS "--> ${CMAKE_SYSTEM_NAME}")<|MERGE_RESOLUTION|>--- conflicted
+++ resolved
@@ -670,9 +670,6 @@
 ##############################################################################################
 # First fix for msys/mingw having semi-shared .dll.a libraries
 ##############################################################################################
-<<<<<<< HEAD
-message(STATUS " MSYS ENVIROnMENT $ENV{MSYSTEM} ${BLAS_LIBRARIES}, ${LAPACK_LIBRARIES}")
-=======
 message(STATUS "***********************************************")
 message(STATUS "--> MSYS ENVIROnMENT BEFORE PURGE:")
 message(STATUS "     BLAS_LIBRARIES: ${BLAS_LIBRARIES}")
@@ -686,7 +683,6 @@
 
 # message(STATUS " MSYS ENVIROnMENT $ENV{MSYSTEM} ${BLAS_LIBRARIES}")
 # message(STATUS "-> MSYS ENVIROnMENT $ENV{MSYSTEM} ${BLAS_LIBRARIES}, ${OpenMP_Fortran_LIB_NAMES}, ${OpenMP_Fortran_LIBRARIES}.")
->>>>>>> 01c1c716
 if (${CMAKE_SYSTEM_NAME} MATCHES "Windows")
 #if ( $ENV{MSYSTEM})
    message(STATUS " Performing MSYS library pruning.")
@@ -735,16 +731,6 @@
    endif ()
 endif ()
 
-<<<<<<< HEAD
-message(STATUS " MSYS ENVIROnMENT $ENV{MSYSTEM} ${BLAS_LIBRARIES}, ${LAPACK_LIBRARIES}, ${OpenMP_Fortran_LIB_NAMES}, ${OpenMP_Fortran_LIBRARIES}.")
-
-TARGET_LINK_LIBRARIES(${UppASD_LIB} PUBLIC
-	-static
-	#-fopenmp
-	#-lgomp
-	#-lgfortran
-   #-lquadmath
-=======
 #message(STATUS "--> MSYS ENVIROnMENT $ENV{MSYSTEM} ${BLAS_LIBRARIES}, ${OpenMP_Fortran_LIB_NAMES}, ${OpenMP_Fortran_LIBRARIES}.")
 message(STATUS "***********************************************")
 message(STATUS "--> MSYS ENVIROnMENT AFTER PURGE:")
@@ -776,7 +762,6 @@
    # -lgfortran
    # -lquadmath
          ${UppASD_links}
->>>>>>> 01c1c716
          ${BLAS_LIBRARIES}
          ${LAPACK_LIBRARIES}
          ${CMAKE_THREAD_LIBS_INIT} 
