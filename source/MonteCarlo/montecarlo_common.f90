--- conflicted
+++ resolved
@@ -1,4 +1,4 @@
-!--------------------------------------------------------------------------
+source/MonteCarlo/montecarlo_common.f90!--------------------------------------------------------------------------
 ! MODULE: montecarlo_common
 ! DESCRIPTION:
 !> Common Monte Carlo routines used for both non-LSF and LSF calculations
@@ -399,16 +399,8 @@
       zfc=beta*totfield*mub*mmom
       zarg=sqrt(sum(zfc(:)*zfc(:)))
       zctheta=zfc(3)/zarg
-<<<<<<< HEAD
-      zstheta=sqrt(1.0_dblprec-zctheta*zctheta)
-      if (zstheta < 1.0e-14_dblprec) then
-         zstheta=1.0e-14_dblprec
-         !zctheta=sign(1.0_dblprec-zstheta**2, zfc(3))
-      endif
-=======
       ! add tolerance so zstheta is never zero - that could result in NaNs because we divide by it later
       zstheta=sqrt(1.0_dblprec-zctheta*zctheta)+dbl_tolerance
->>>>>>> 04bd9d2d
       zcphi=zfc(1)/(zarg*zstheta)
       zsphi=zfc(2)/(zarg*zstheta)
       !ctheta=1.50_dblprec
