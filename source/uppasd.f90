--- conflicted
+++ resolved
@@ -264,23 +264,14 @@
       use DiaMag
       use ElkGeometry
       use MetaTypes
-<<<<<<< HEAD
       use Qvectors,        only : q,nq
       use Chern_number
 
-=======
-      use Qvectors, only : q, nq
-      
->>>>>>> c97ab6d1
       integer :: cflag
 
       if(do_diamag=='Y') then
          call timing(0,'SpinCorr      ','ON')
-<<<<<<< HEAD
          call setup_tensor_hamiltonian(NA,Natom,Mensemble,simid,emomM,mmom, q, nq,0)
-=======
-         call setup_tensor_hamiltonian(NA,Natom,Mensemble,simid,emomM,mmom, q, nq)
->>>>>>> c97ab6d1
          call timing(0,'SpinCorr      ','OF')
       end if
 
@@ -474,9 +465,6 @@
       use MultiscaleInterpolation
       use MultiscaleSetupSystem
       use MultiscaleDampingBand
-      use Midpoint_ms,           only : allocate_midpointms_fields
-      use Depondt_ms,            only : allocate_depondtms_fields
-
 
     if (do_multiscale) then
       call allocate_multiscale(flag=-1)
@@ -489,12 +477,6 @@
       call allocate_hamiltoniandata(Natom, 1, Natom,1,0, 0, 'N',-1, 'N','N')
       call deallocateDampingBand(dampingBand)
       call deleteLocalInterpolationInfo(interfaceInterpolation) 
-      if (SDEalgh==1 .or. ipSDEalgh==1) then
-          call allocate_midpointms_fields(-1,Natom,Mensemble)
-      endif
-      if (SDEalgh==5 .or. ipSDEalgh==5) then
-          call allocate_depondtms_fields(-1,Natom,Mensemble)
-      endif
    else
 
       write (*,'(1x,a)') "Simulation finished"
@@ -1480,9 +1462,7 @@
 
       if(locfield=='Y'.and.flag>0)  call read_local_field(NA,locfieldfile)
       if(SDEalgh==5 .or. ipSDEalgh==5) then
-        if  (mode.ne.'MS') then
-           call allocate_depondtfields(Natom, Mensemble,flag)
-        end if
+         call allocate_depondtfields(Natom, Mensemble,flag)
       elseif(SDEalgh==11) then
          call allocate_llgifields(Natom, Mensemble,flag)
       end if
