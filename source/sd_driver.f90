!******************************************************************
!*                     *** UppASD ***                             *
!*                                                                *
!*               Uppsala Atomic Spin Dynamics                     *
!*                                                                *
!*                   Version 5.0 Mar 2017                         *
!*                                                                *
!*       Anders Bergman                                           *
!*       Johan Hellsvik             Lars Bergqvist                *
!*       Jonathan Chico             Thomas Nystrand               *
!*       Bjorn Skubic               Olle Eriksson                 *
!*       Andrea Taroni              Lars Nordstrom                *
!*       + other contributors.                                    *
!*                                                                *
!*       Division of Materials Theory                             *
!*       Department of Physics and Materials Science              *
!*       Uppsala University                                       *
!*       Sweden                                                   *
!*                                                                *
!*       and                                                      *
!*                                                                *
!*       Department of Materials and Nano Science                 *
!*       KTH Royal Institute of Technology                        *
!*       Sweden                                                   *
!*                                                                *
!******************************************************************
module sd_driver

   implicit none

   public

contains

   !---------------------------------------------------------------------------------
   !> @brief
   !> Spin Dynamics initial phase
   !
   !> @author
   !> Anders Bergman
   !---------------------------------------------------------------------------------
   subroutine sd_iphase()
      !
      use QHB,                   only : qhb_rescale, do_qhb, qhb_mode
      use Sparse
      use Damping,               only : iplambda1_array,iplambda2_array
      use FixedMom
      use Evolution
      use InputData
      use FieldData,             only : beff,beff1,beff2,b2eff,sitefld,             &
         external_field,field1,field2,thermal_field,time_external_field
      use FieldPulse
      use SystemData
      use DemagField
      use MomentData
      use macrocells
      use SpinTorques
      use Temperature
      use Measurements
      use UpdateMoments
      !use InducedMoments,        only : renorm_ncoup_ind
      use MicroWaveField
      use SimulationData,        only : bn
      use HamiltonianData
      use CalculateFields
      use HamiltonianActions
      use optimizationRoutines
      use AdaptiveTimestepping
      !
      implicit none

      ! Adaptive time stepping
      integer :: i, iprstep, adapt_step, ipstep
      logical :: deltat_correction_flag, sd_phaseflag
      real(dblprec) :: temprescale,temprescalegrad, dummy, denergy
      real(dblprec) :: mavg

      ! Adaptive time stepping with spin correlation

      ! No spin correlation in the initial phase
      adapt_step = 0
      deltat_correction_flag = .true.
      ! Measurement phase indicator (true here)
      sd_phaseflag = .true.

      ! Loop over initial phases
      do i=1,ipnphase

         ! Adaptive Time Stepping Region
         if(ip_adaptive_time_flag) then
            call calculate_omegainit(omega_max, larmor_numrev, ipdelta_t(i))
         end if

         ! Write output to stdout
         if (do_site_ip_damping=='Y') then
            write (*,'(2x,a25,i3,a10,G11.4,a10,i10,a10,G14.4)') &
               "Performing initial phase: ", i, " Temp. ", ipTemp(i), "nsteps ",    &
               ipnstep(i), "dt ", ipdelta_t(i)
         else
            write (*,'(2x,a25,i3,a10,G11.4,a10,i10,a10,G14.4,a10,2G14.4)') &
               "Performing initial phase: ", i, " Temp. ", ipTemp(i), "nsteps ",    &
               ipnstep(i), "dt ", ipdelta_t(i), "lambda ", iplambda1(i), iplambda2(i)
         endif

         ! Calculate demagnetization field
         if(demag=='Y') then
            call calc_demag(Natom,Mensemble,demag1,demag2,demag3,demagvol,emomM)
         endif

         ! Rescaling of temperature according to Quantum Heat bath
         temprescale=1.0_dblprec
         temprescalegrad=0.0_dblprec
         if (do_qhb=="Q" .or. do_qhb=='R' .or. do_qhb=='P' .or. do_qhb=='T') then
            if(qhb_mode=='MT') then
               call calc_mavrg(Natom,Mensemble,emomM,mavg)
               call qhb_rescale(iptemp(i),temprescale,temprescalegrad,do_qhb,qhb_mode,mavg)
            else
               call qhb_rescale(iptemp(i),temprescale,temprescalegrad,do_qhb,qhb_mode,dummy)
            endif
         endif
         ! Calculate external fields
         call calc_external_fields(Natom,Mensemble,iphfield,anumb,external_field,&
            do_bpulse,sitefld,sitenatomfld)


         ! --Optimization Region-- !
         ! Allocation and initial opt build
         if(OPT_ON) then
            call timing(0,'Initial       ','OF')
            call timing(0,'BuildOptReg   ','ON')
            call buildOptimizationRegions(na,natom,nHam,Mensemble,ham%max_no_neigh, &
               atype,emom,mmom,ham%ncoup,ham%nlist,ham%nlistsize,ham%aham,          &
               cellPosNumNeigh,cos_thr)
            call timing(0,'BuildOptReg   ','OF')
            call timing(0,'Initial       ','ON')
         end if

         ! Adaptive time stepping
         iprstep = 0
         ipstep=1

         ! Main initial loop
         !--------------------------------------!
         do while(ipstep.LE.ipnstep(i))

            ! Write output to stdout
            if(ipnstep(i)<10.or.mod(ipstep,ipnstep(i)/10)==0) then
               call calc_mavrg(Natom,Mensemble,emomM,mavg)
               write(*,'(2x,a,i2,i5,a,f10.6)') "IP ",i,ipstep*100/ipnstep(i),"% done. Mbar:",mavg
            end if
            !Adjust QHB
            if(do_qhb=='Q' .or. do_qhb=='R' .or. do_qhb=='P' .or. do_qhb=='T') then
               if(qhb_mode=='MT') then
                  if (mod(ipstep,ipnstep(i)/20)==0) then
                     call calc_mavrg(Natom,Mensemble,emomM,mavg)
                     call qhb_rescale(iptemp(i),temprescale,temprescalegrad,do_qhb,qhb_mode,mavg)
                  endif
               endif
            endif
            ! --Optimization Region-- !
            if(OPT_ON) then
               if (mod(ipstep,OPT_rebuild_time)==0) then
                  call timing(0,'Initial       ','OF')
                  call timing(0,'BuildOptReg   ','ON')
                  call buildOptimizationRegions(na,natom,nHam,Mensemble,            &
                     ham%max_no_neigh,atype,emom,mmom,ham%ncoup,ham%nlist,          &
                     ham%nlistsize,ham%aham, cellPosNumNeigh,cos_thr)
                  call timing(0,'BuildOptReg   ','OF')
                  call timing(0,'Initial       ','ON')
               end if
            end if

            ! Apply Hamiltonian to obtain effective field
            call timing(0,'Initial       ','OF')
            call timing(0,'Hamiltonian   ','ON')
            if(do_sparse=='Y') then
               if(ham_inp%do_dm==1.or.ham_inp%do_jtensor==1) then
                  call effective_field_SparseBlock(Natom,Mensemble,emomM,beff)
               else
                  call effective_field_SparseScalar(Natom,Mensemble,emomM,beff)
               end if
               beff1=beff
               beff2=external_field+time_external_field
               beff=beff1+beff2
            else

               call effective_field(Natom,Mensemble,1,Natom, &
                  emomM,mmom,external_field,time_external_field,beff,beff1,    & 
                  beff2,OPT_flag,max_no_constellations,maxNoConstl,unitCellType,      &
                  constlNCoup,constellations,constellationsNeighType,      &
                  denergy,Num_macro,cell_index,emomM_macro,macro_nlistsize,NA,N1,N2,  &
                  N3)
            end if
            call timing(0,'Hamiltonian   ','OF')
            call timing(0,'Initial       ','ON')

            ! Calculate average field for use with multiple heat baths
            if(llg>=2.and.llg<=3) call calc_averagefield(Natom,Mensemble,beff1,beff2,field1,field2)

            ! Try to see if this fixes the energy bouncing around. It did. This is need to avoid incremental temp.
            thermal_field=0.0_dblprec

               ! Perform first (predictor) step of SDE solver
               call timing(0,'Initial       ','OF')
               call timing(0,'Evolution     ','ON')
               call evolve_first(Natom,Mensemble,Landeg,llg,ipSDEalgh,bn,             &
                  iplambda1_array(i,:),iplambda2_array(i,:),NA,compensate_drift,    &
                  ipdelta_t(i),relaxtime,ipTemp_array(:,i),temprescale,beff,b2eff,  &
                  thermal_field,beff2,btorque,field1,field2,emom,emom2,emomM,mmom,  &
                  mmomi,'N',do_site_ip_damping,ham%nlist,ham%nlistsize,             &
                  constellationsUnitVec,constellationsUnitVec2,constellationsMag,   &
                  constellations,unitCellType,OPT_flag,cos_thr,                     &
                  max_no_constellations,'N',she_btorque,Nred,red_atom_list,         &
                  'N',sot_btorque)

               if(ipSDEalgh==1.or.ipSDEalgh==4.or.ipSDEalgh==5.or.ipSDEalgh==6.or.ipSDEalgh==7.or.ipSDEalgh==11) then

                  ! Apply Hamiltonian to obtain effective field
                  call timing(0,'Evolution     ','OF')
                  call timing(0,'Hamiltonian   ','ON')
                  if(do_sparse=='Y') then
                      if(ham_inp%do_dm==1.or.ham_inp%do_jtensor==1) then
                        call effective_field_SparseBlock(Natom,Mensemble,emomM,beff)
                     else
                        call effective_field_SparseScalar(Natom,Mensemble,emomM,beff)
                     end if
                     beff1=beff
                     beff2=external_field+time_external_field
                     beff=beff1+beff2
                  else
                     call effective_field(Natom,Mensemble,1,Natom, &
                        emomM,mmom,external_field,                   &
                        time_external_field,beff,beff1,beff2,OPT_flag,              & 
                        max_no_constellations,maxNoConstl,                          &
                        unitCellType,constlNCoup,constellations,                    &
                        constellationsNeighType,denergy,Num_macro,        &
                        cell_index,emomM_macro,macro_nlistsize,NA,N1,N2,N3)
                  end if
                  call timing(0,'Hamiltonian   ','OF')
                  call timing(0,'Evolution     ','ON')
               endif

               ! Perform second (corrector) step of SDE solver
               call evolve_second(Natom,Mensemble,Landeg,llg,ipSDEalgh,bn,            &
                  iplambda1_array(i,:),ipdelta_t(i),relaxtime,beff,beff2,b2eff,     &
                  btorque,emom,emom2,'N',ham%nlist,ham%nlistsize,                   &
                  constellationsUnitVec,constellationsUnitVec2,constellationsMag,   &
                  constellations,unitCellType,OPT_flag,cos_thr,                     &
                  max_no_constellations,'N',she_btorque,Nred,red_atom_list,         &
                  'N',sot_btorque)

            ! Update magnetic moments after time evolution step
            call moment_update(Natom,Mensemble,mmom,mmom0,mmom2,emom,emom2,emomM,   &
               mmomi,mompar,initexc)

            !------------------------------------------------------------------------
            ! Induced moments treatment
            !------------------------------------------------------------------------
            ! If there are induced moments in the system one must renormalize the
            ! the Heisenberg exchange and Dzyaloshinskii-Moriya vectors, as well as
            ! the magnitude and direction of the induced moments
            !if (ind_mom_flag=='Y') then
            !   call renorm_ncoup_ind(do_dm,Natom,conf_num,Mensemble,                &
            !      ham%max_no_neigh,ham%max_no_dmneigh,ham%max_no_neigh_ind,         &
            !      ham%nlistsize,ham%dmlistsize,ham%ind_list_full,ham%ind_nlistsize, &
            !      ham%nlist,ham%dmlist,ham%ind_nlist,ham%sus_ind,mmom,emom,emomM,   &
            !      ham%ncoup,ham%dm_vect,ham%fix_list,ham%fix_num)
            !endif
            !!------------------------------------------------------------------------
            ! End of the induced moments treatment
            !------------------------------------------------------------------------
            ipstep = ipstep + 1
            !------------------------------------------------------------------------
            !------------------------------------------------------------------------
            ! If the macrospin dipole-dipole interaction is used one needs to re-calculate
            ! the macrospins
            !------------------------------------------------------------------------
            if (ham_inp%do_dip==2) then
               call calc_macro_mom(Natom,Num_macro,Mensemble,                       &
                  max_num_atom_macro_cell,macro_nlistsize,macro_atom_nlist,mmom,    &
                  emom,emomM,mmom_macro,emom_macro,emomM_macro)
            endif
            !------------------------------------------------------------------------
            ! End of the macrospin re-calculation
            !------------------------------------------------------------------------
            call timing(0,'Evolution     ','OF')
            call timing(0,'Initial       ','ON')

         enddo
      enddo
   end subroutine sd_iphase

   !---------------------------------------------------------------------------
   !> @brief
   !> Spin Dynamics measurement phase
   !
   !> @author
   !> Anders Bergman
   !---------------------------------------------------------------------------
   subroutine sd_mphase()
      !
      use KMC
      use QHB,                   only : qhb_rescale, do_qhb, qhb_mode
      use BLS,                   only : calc_bls
      use Energy,                only : calc_energy
      use Sparse
      use Damping
      use KMCData
      use FixedMom
      use Gradients
      use Evolution
      use InputData
      use FieldData,             only : beff,beff1,beff2,beff3,b2eff,sitefld,       &
         external_field,field1,field2,time_external_field,allocation_field_time,    &
         thermal_field
      use prn_fields, only : do_prn_beff
      use macrocells
      use DemagField
      use MomentData
      use FieldPulse
      use SystemData,            only: coord
      use SystemData,            only : atype, anumb, Landeg
      use Correlation
      use Temperature
      use SpinTorques
      use ChemicalData
      use prn_averages
      use Measurements
      use Polarization
      use UpdateMoments
      !use InducedMoments,        only : renorm_ncoup_ind
      use MicroWaveField
      use SimulationData,        only : bn, rstep, mstep
      use Math_functions, only : f_logstep
      use HamiltonianData
      use CalculateFields
      use AutoCorrelation,       only : autocorr_sample, do_autocorr
      use prn_trajectories
      use HamiltonianActions
      use OptimizationRoutines
      use AdaptiveTimeStepping
      use MetaTypes
      use Temperature_3TM

      implicit none
      logical :: time_dept_flag, deltat_correction_flag
      integer :: cgk_flag,cgk_flag_p,adapt_step,cr_flag,spt_flag,ntmp
      integer :: bcgk_flag,cgk_flag_pc
      integer :: scount_pulse, sstep
      ! Phase flag indicator (true for sd initial phase; false for sd measurement phase)
      ! Used in order to separate between phases in an adaptive time step environment with spin correlation
      logical :: sd_phaseflag

      real(dblprec) :: temprescale, temprescalegrad, totene, totenergy,dummy

      ! 3TM data
      real(dblprec) :: Temp_s !< Spin temperature (for 3TM)
      real(dblprec) :: Temp_l !< Lattice temperature (for 3TM)
      real(dblprec) :: Temp_e !< Electron temperature (for 3TM)
      real(dblprec) :: t_in !< Time (for 3TM)

      ! Spin correlation measurements allowed
      adapt_step = 0
      deltat_correction_flag = .true.
      ! Measurement phase indicator (false here)
      sd_phaseflag = .false.
      call timing(0,'Measurement   ','ON')

      ! Flag for G(q) sampling and G(r) calculation
      cgk_flag=0 ; cgk_flag_p=0 ; cr_flag=0 ; bcgk_flag=0 ; cgk_flag_pc=0
      spt_flag=0

      scount_pulse = 1

      time_dept_flag=allocation_field_time(mwf,do_gauss,mwf_gauss,mov_gauss,        &
         mwf_mov_gauss,mwf_gauss_spatial,mov_circle,mwf_mov_circle,mov_square,      &
         mwf_mov_square)

      time_dept_flag = time_dept_flag .or. (do_bpulse.gt.0.and.do_bpulse.lt.5.or.demag=='Y')

      ! Calculate demagnetization field
      if(demag=='Y') then
         call calc_demag(Natom,Mensemble,demag1,demag2,demag3,demagvol,emomM)
      endif

      call calc_bls(N1,N2,N3,C1,C2,C3,Natom,Mensemble,simid,coord,emomM,sstep,      &
         delta_t,0)

      !  Iniitialize magnetic field pulse
      if (do_bpulse.gt.0.and.do_bpulse.lt.5) then
         bpulse_time = delta_t*rstep
         call bpulse(do_bpulse, bpulse_time)
      end if

      ! Initialize polarization including local chirality and polarity
      if (do_spintemp=='Y') then
         ntmp=nstep/spintemp_step
         call spintemperature(Natom,Mensemble,mstep,ntmp,simid,emomM,beff,0)
      end if

      if (do_pol=='Y') then
         call init_polarization(Natom,Mensemble,ham%max_no_neigh,ham%nlist,coord,1)
      end if

      ! Calculate the external static fields, the can be calculated once and it does not needs to be calculated again
      call calc_external_fields(Natom,Mensemble,hfield,anumb,external_field,     &
         do_bpulse,sitefld,sitenatomfld)
      !
      ! Calculate spin transfer torque contributions to the local field
      if(stt=='A'.or.stt=='F'.or.stt=='S'.or.do_she=='Y'.or.do_sot=='Y') then
         call calculate_spintorques(Natom, Mensemble,lambda1_array,emom,mmom)
      end if

      ! Calculate the effective field before the simulation starts, if fields are to be printed
      if (do_prn_beff=='Y') then
         ! Apply Hamiltonian to obtain effective field
         if(do_sparse=='Y') then
            if(ham_inp%do_dm==1.or.ham_inp%do_jtensor==1) then
               call effective_field_SparseBlock(Natom,Mensemble,emomM,beff)
            else
               call effective_field_SparseScalar(Natom,Mensemble,emomM,beff)
            end if
            beff1=beff
            beff2=external_field+time_external_field
            beff=beff1+beff2
         else

            call effective_field(Natom,Mensemble,1,Natom,emomM,   &
               mmom,external_field,time_external_field,beff,beff1,beff2,OPT_flag,   &
               max_no_constellations, maxNoConstl,unitCellType, constlNCoup,        &
               constellations, constellationsNeighType, totenergy,        &
               Num_macro,cell_index,emomM_macro,macro_nlistsize,NA,N1,N2,N3)
         end if
      end if

      ! Adaptive Time Stepping Region
      if(adaptive_time_flag) then
         call calculate_omegainit(omega_max, larmor_numrev, delta_t)
      end if

<<<<<<< HEAD
      ! Initialize 3TM functionality if enabled 
=======
      ! Initialize 3TM functionality if enabled
      ! Note that the 3TM functionality is here used for 2TM modelling
>>>>>>> 3ee49fa2
      if(do_3tm=='Y'.or.do_3tm=='E') then
!        call allocate_3tm(Natom,0,1)
         call init_3tm_cv(1)
         call unify_3tm_params(C1,C2,C3,alat,NA)
         if (do_3tm=='E') then
            call effective_field(Natom,Mensemble,1,Natom,emomM,mmom, &
               external_field,time_external_field,beff,beff1,beff2,OPT_flag,           &
               max_no_constellations,maxNoConstl,unitCellType,constlNCoup,             &
               constellations,constellationsNeighType,totenergy,Num_macro,   &
               cell_index,emomM_macro,macro_nlistsize,NA,N1,N2,N3)
            Temp_s = f_spintemp(Natom,Mensemble,emomM,beff)
            Temp_l = Temp_s !f_iontemp(Natom, Mensemble, mion, vvec)
            call threetemp_elec_init(simid,Temp,Temp_s,Temp_l,Temp_e)
         else 
            call set_initial_temp_3tm(Temp,Temp_s,Temp_l,Temp_e)
            call threetemp_print(rstep,nstep,delta_t,simid)
         end if
         print '(1x,a,3f14.5)', 'Initial 3TM temperatures:',Temp_s,Temp_l,Temp_e
      else
         Temp_s=Temp
         Temp_l=Temp
         Temp_e=Temp
      end if
   
<<<<<<< HEAD
=======
      ! Rescaling of temperature according to exponential cooling/heating
      if (do_tempexp == 'Y') then
         print *, 'Exponential temperature profile used'
      end if

>>>>>>> 3ee49fa2
      ! Rescaling of temperature according to Quantum Heat bath
      temprescale=1.0_dblprec
      temprescalegrad=0.0_dblprec
      if (do_qhb=="Q" .or. do_qhb=='R' .or. do_qhb=='P' .or. do_qhb=='T') then
         if(qhb_mode=='MT') then
            call calc_mavrg(Natom,Mensemble,emomM,mavg)
            call qhb_rescale(Temp,temprescale,temprescalegrad,do_qhb,qhb_mode,mavg)
         else
            call qhb_rescale(Temp,temprescale,temprescalegrad,do_qhb,qhb_mode,dummy)
         endif
      endif

      ! --Optimization Region-- !
      ! Allocation and initial opt build

      if (OPT_ON) then
         call timing(0,'Hamiltonian   ','OF')
         call timing(0,'BuildOptReg   ','ON')
         call buildOptimizationRegions(na,natom,nHam, Mensemble,ham%max_no_neigh,   &
            atype,emom,mmom,ham%ncoup,ham%nlist,ham%nlistsize,ham%aham,             &
            cellPosNumNeigh,cos_thr)
         call timing(0,'BuildOptReg   ','OF')
         call timing(0,'Hamiltonian   ','ON')
      end if

      ! Initialize cumulant counter
      Navrgcum=0
      ! Perform nstep simulation steps
      ! Observe that Fortran cannot handle a regular do loop if nstep changes dynamically
      ! Hence, a do while loop has been introduced to allow for adaptive time stepping
      mstep=rstep+1
      !------------------------------------------------------------------------------
      ! If KMC is turned on calculate the initial rate
      !------------------------------------------------------------------------------
      if (do_kmc=='Y') then
         ! Calling the wrapper KMC routine for all the different methods
         call initial_wrapper_kmc(mstep,Natom,NA_KMC,do_ralloy,Mensemble,kmc_method,&
            rate0,delta_t,Temp_array,coord,atype,kmc_index_prv,kmc_index_aft,       &
            kmc_time_steps,time_efield)
      endif

      !------------------------------------------------------------------------------
      ! End of initial KMC wrapper
      !------------------------------------------------------------------------------

      do while (mstep.LE.rstep+nstep) !+1

         if (do_3tm=='Y') then
            t_in=delta_t*mstep
            call threetemp_single(t_in,delta_t,Temp_s,Temp_l,Temp_e)
         else if (do_3tm=='E') then
            t_in=delta_t*mstep
            Temp_s = f_spintemp(Natom,Mensemble,emomM,beff)
            Temp_l = Temp_s !f_iontemp(Natom, Mensemble, mion, vvec)
            call threetemp_elec(t_in,delta_t,Temp_s,Temp_l,Temp_e)
            call threetemp_elec_print(mstep,simid,Temp_s,Temp_l,Temp_e)
         end if

         if (time_dept_flag) then
            ! Calculate Microwave fields (time dependent fields)
            call calculate_mwf_fields(Natom,mstep,rstep+nstep-1,delta_t,coord,0)

            ! Calculate demagnitization field
            if(demag=='Y') then
               call calc_demag(Natom,Mensemble,demag1,demag2,demag3,demagvol,emomM)
            endif

            ! Calculate the total time dependent fields
            call calc_external_time_fields(Natom, Mensemble, time_external_field,   &
               do_bpulse, demag, mwf, mwf_gauss_spatial, do_gauss, mwf_gauss,       &
               mov_gauss, mwf_mov_gauss, bpulsefield, demagfld, mwffield,           &
               gauss_mwffield,site_mwffield,gauss_spatial_site_mwffield,            &
               gauss_spatial,gauss_site_mwffield,mov_gauss_spatial,                 &
               mwf_mov_gauss_spatial,mov_circle,mwf_mov_circle,mov_circle_spatial,  &
               mwf_mov_circle_spatial,mov_square,mwf_mov_square,mov_square_spatial, &
               mwf_mov_square_spatial)

         else
            time_external_field=0.0_dblprec
         endif

         ! Measure averages and trajectories
         call measure(Natom,Mensemble,NT,NA,nHam,N1,N2,N3,simid,mstep,emom,emomM,   &
            mmom,Nchmax,do_ralloy,Natom_full,asite_ch,achem_ch,atype,plotenergy,    &
            Temp,temprescale,temprescalegrad,real_time_measure,delta_t,logsamp,     &
            ham%max_no_neigh,                                                       &
            ham%nlist,ham%ncoup,ham%nlistsize,ham%aham,thermal_field,beff,beff1,    &
            beff3,coord,ham%ind_list_full,ham%ind_nlistsize,ham%ind_nlist,          &
            ham%max_no_neigh_ind,ham%sus_ind,do_mom_legacy,mode)

         ! Calculate total and term resolved energies
         if(plotenergy>0) then
            call timing(0,'Measurement   ','OF')
            call timing(0,'Energy        ','ON')
            if (mod(mstep-1,avrg_step)==0) then
               call calc_energy(nHam,mstep,Natom,Nchmax, &
                  conf_num,Mensemble,Natom,Num_macro,1,         &
                  plotenergy,Temp,delta_t,do_lsf,        &
                  lsf_field,lsf_interpolate,real_time_measure,simid,cell_index,            &
                  macro_nlistsize,mmom,emom,emomM,emomM_macro,external_field,              &
                  time_external_field,max_no_constellations,maxNoConstl,                   &
                  unitCellType,constlNCoup,constellations,OPT_flag,                        &
                  constellationsNeighType,totene,NA,N1,N2,N3)
            end if
            call timing(0,'Energy        ','OF')
            call timing(0,'Measurement   ','ON')

         endif

         call timing(0,'Measurement   ','OF')
         call timing(0,'SpinCorr      ','ON')

         ! Spin correlation
         ! Sample magnetic moments for correlation functions
         call correlation_wrapper(Natom,Mensemble,coord,simid,emomM,mstep,delta_t,  &
            NT_meta,atype_meta,Nchmax,achtype,sc,do_sc,do_sr,cgk_flag)

         call calc_bls(N1,N2,N3,C1,C2,C3,Natom,Mensemble,simid,coord,emomM,mstep,   &
            delta_t,1)

         call timing(0,'SpinCorr      ','OF')
         call timing(0,'Measurement   ','ON')

         ! Write simulation status for each 5% of the simulation length
         if(nstep>20) then
            if(mod(mstep,(rstep+nstep)/20)==0) then
               call calc_mavrg(Natom,Mensemble,emomM,mavg)
               ! Only calculate binderc if it is not calculated elsewhere
               ! If calculated elsewhere, display binderc will not be real binderc
               if(do_cumu=='N') then
                  call calc_and_print_cumulant(Natom,Mensemble,emomM,simid,Temp,    &
                     temprescale,temprescalegrad,plotenergy,cumu_buff,.false.)
               endif
               write(*,'(2x,a,i4,a,f10.6)',advance='no') &
                  "MP",mstep*100/(rstep+nstep),"% done. Mbar:",mavg
               if(plotenergy>0) then
                  write(*,'(a,f12.6)',advance='no') ". Ebar:", totene
               endif
               sstep = f_logstep(mstep,logsamp)
               if(mod(sstep,cumu_step)==0)then
                  write(*,'(a,f8.5,a)',advance='no') ". U:",binderc,"."
               endif
               write(*,*) ''
            endif
         else
            write(*,'(2x,a,i3,a,G13.6)')   "Iteration",mstep," Mbar ",mavg
         endif

         ! Adjust of temperature according to exponential cooling/heating
         if (do_tempexp == 'Y') then
            Temp = f_tempexp(delta_t,mstep,simid)
            Temp_array = Temp
         end if

         !Adjust QHB
         if(do_qhb=='Q' .or. do_qhb=='R' .or. do_qhb=='P' .or. do_qhb=='T') then
            if(qhb_mode=='MT') then
               if (mod(mstep,(rstep+nstep)/40)==0) then
                  call calc_mavrg(Natom,Mensemble,emomM,mavg)
                  call qhb_rescale(Temp,temprescale,temprescalegrad,do_qhb,qhb_mode,mavg)
               endif
            endif
         endif
         call timing(0,'Measurement   ','OF')
         call timing(0,'Hamiltonian   ','ON')

         ! Calculate spin transfer torque contributions to the local field
         if(stt=='A'.or.stt=='F'.or.stt=='S'.or.do_she=='Y'.or.do_sot=='Y') then
            call calculate_spintorques(Natom, Mensemble,lambda1_array,emom,mmom)
         end if

         ! --Optimization Region-- !
         if (OPT_ON) then
            if (mod(mstep-rstep,OPT_rebuild_time)==0) then
               call timing(0,'Hamiltonian   ','OF')
               call timing(0,'BuildOptReg   ','ON')
               call buildOptimizationRegions(na,natom,nHam, Mensemble,              &
                  ham%max_no_neigh,atype,emom,mmom,ham%ncoup,ham%nlist,             &
                  ham%nlistsize,ham%aham,cellPosNumNeigh,cos_thr)
               call timing(0,'BuildOptReg   ','OF')
               call timing(0,'Hamiltonian   ','ON')
            end if
         end if

         ! Apply Hamiltonian to obtain effective field
         if(do_sparse=='Y') then
            if(ham_inp%do_dm==1.or.ham_inp%do_jtensor==1) then
               call effective_field_SparseBlock(Natom,Mensemble,emomM,beff)
            else
               call effective_field_SparseScalar(Natom,Mensemble,emomM,beff)
            end if
            beff1=beff
            beff2=external_field+time_external_field
            beff=beff1+beff2
         else

            call effective_field(Natom,Mensemble,1,Natom,emomM,   &
               mmom,external_field,time_external_field,beff,beff1,beff2,OPT_flag,   &
               max_no_constellations, maxNoConstl,unitCellType, constlNCoup,        &
               constellations, constellationsNeighType, totenergy,        &
               Num_macro,cell_index,emomM_macro,macro_nlistsize,NA,N1,N2,N3)
         end if

         call timing(0,'Hamiltonian   ','OF')
         call timing(0,'Evolution     ','ON')

            ! Calculate average field for use with multiple heat baths
            if (llg==2.or.llg==3) then
               call calc_averagefield(Natom,Mensemble,beff1,beff2,field1,field2)
            endif

         ! Set temperature to spin temperature for 3TM simulationa
         ! TODO: Change to spatially resolved temperatures
         if(do_3tm=='Y') Temp_array=Temp_s
         if(do_3tm=='E') Temp_array=Temp_e


            ! Check if this changes
            thermal_field=0.0_dblprec
            call evolve_first(Natom,Mensemble,Landeg,llg,SDEalgh,bn,lambda1_array,  &
               lambda2_array,NA,compensate_drift,delta_t,relaxtime,Temp_array,      &
               temprescale,beff,b2eff,thermal_field,beff2,btorque,field1,field2,    &
               emom,emom2,emomM,mmom,mmomi,stt,do_site_damping,ham%nlist,           &
               ham%nlistsize,constellationsUnitVec,constellationsUnitVec2,          &
               constellationsMag,constellations,unitCellType,OPT_flag,cos_thr,      &
               max_no_constellations,do_she,she_btorque,Nred,red_atom_list,         &
               do_sot,sot_btorque)

         call timing(0,'Evolution     ','OF')
         call timing(0,'Hamiltonian   ','ON')

         if(SDEalgh==1.or.SDEalgh==4.or.SDEalgh==5.or.SDEalgh==6.or.SDEalgh==7.or.SDEalgh==11) then

            if (time_dept_flag) then
               ! Calculate Microwave fields (time dependent fields)
               call calculate_mwf_fields(Natom,mstep,rstep+nstep-1,delta_t,coord,1)
               ! Calculate the total time dependent fields
               call calc_external_time_fields(Natom,Mensemble,time_external_field,  &
                  do_bpulse,demag,mwf,mwf_gauss_spatial,do_gauss,mwf_gauss,         &
                  mov_gauss,mwf_mov_gauss,bpulsefield,demagfld,mwffield,            &
                  gauss_mwffield,site_mwffield,gauss_spatial_site_mwffield,         &
                  gauss_spatial,gauss_site_mwffield,mov_gauss_spatial,              &
                  mwf_mov_gauss_spatial,mov_circle,mwf_mov_circle,                  &
                  mov_circle_spatial,mwf_mov_circle_spatial,mov_square,             &
                  mwf_mov_square,mov_square_spatial,mwf_mov_square_spatial)
            else
               time_external_field=0.0_dblprec
            endif

            ! Apply Hamiltonian to obtain effective field
            if(do_sparse=='Y') then
               if(ham_inp%do_dm==1.or.ham_inp%do_jtensor==1) then
                  call effective_field_SparseBlock(Natom,Mensemble,emomM,beff)
               else
                  call effective_field_SparseScalar(Natom,Mensemble,emomM,beff)
               end if
               beff1=beff
               beff2=external_field+time_external_field
               beff=beff1+beff2
            else
               !---------------------------------------------------------------------
               !! End of the induced moments treatment
               !---------------------------------------------------------------------
               call effective_field(Natom,Mensemble,1,Natom,  &
                  emomM,mmom,external_field,time_external_field,     &
                  beff,beff1,beff2,OPT_flag,max_no_constellations,maxNoConstl,      &
                  unitCellType,constlNCoup,constellations,constellationsNeighType,  & 
                  totenergy,Num_macro,cell_index,emomM_macro,             &
                  macro_nlistsize,NA,N1,N2,N3)
            end if

         end if
         call timing(0,'Hamiltonian   ','OF')
         call timing(0,'Evolution     ','ON')

         ! Re-Calculate spin transfer torque
         if(stt=='A'.or.stt=='F'.or.stt=='S'.or.do_she=='Y'.or.do_sot=='Y') then
            call calculate_spintorques(Natom, Mensemble,lambda1_array,emom2,mmom)
         end if

         ! Perform second (corrector) step of SDE solver
         call evolve_second(Natom,Mensemble,Landeg,llg,SDEalgh,bn,lambda1_array,    &
            delta_t,relaxtime,beff,beff2,b2eff,btorque,emom,emom2,stt,              &
            ham%nlist,ham%nlistsize,constellationsUnitVec,constellationsUnitVec2,   &
            constellationsMag,constellations,unitCellType,OPT_flag,cos_thr,         &
            max_no_constellations,do_she,she_btorque,Nred,red_atom_list,            &
            do_sot,sot_btorque)

         call timing(0,'Evolution     ','OF')
         call timing(0,'Moments       ','ON')

         ! Update magnetic moments after time evolution step
         call moment_update(Natom,Mensemble,mmom,mmom0,mmom2,emom,emom2,emomM,mmomi,&
            mompar,initexc)

         call timing(0,'Moments       ','OF')
         call timing(0,'Measurement   ','ON')

         ! Update magnetic field pulse
         if (do_bpulse.gt.0.and.do_bpulse.lt.5) then
            if (scount_pulse == bpulse_step) then
               bpulse_time = delta_t*mstep
               call bpulse(do_bpulse, bpulse_time)
               scount_pulse=1
            else
               scount_pulse=scount_pulse+1
            end if
         end if
         ! Sample autocorrelation
         if(do_autocorr=='Y') then
            call autocorr_sample(Natom, Mensemble, simid, mstep, emom)
         end if

         ! Sample spin temperature
         if (do_spintemp=='Y') then
            if(mod(mstep,spintemp_step)==0) then
               call spintemperature(Natom,Mensemble,mstep,1,simid,emomM,beff,1)
            end if
         endif

         mstep = mstep + 1
         !----------------------------------------------------------------------------
         ! If the macrospin dipole-dipole interaction is used one needs to re-calculate
         ! the macrospins
         !----------------------------------------------------------------------------
         if (ham_inp%do_dip==2) then
            call calc_macro_mom(Natom,Num_macro,Mensemble,max_num_atom_macro_cell,  &
               macro_nlistsize,macro_atom_nlist,mmom,emom,emomM,mmom_macro,         &
               emom_macro,emomM_macro)
         endif
         !----------------------------------------------------------------------------
         ! End of the macrospin re-calculation
         !----------------------------------------------------------------------------

         !----------------------------------------------------------------------------
         ! Start of KMC wrapper
         !----------------------------------------------------------------------------
         if (do_kmc=='Y') then
            call updater_wrapper_kmc(mstep,Natom,NA_KMC,do_ralloy,Mensemble,        &
               Natom_full,kmc_method,ham%max_no_neigh,ham%nlistsize,ham%nlist,rate0,&
               delta_t,Temp_array,coord,atype,kmc_index_prv,kmc_index_aft,          &
               kmc_time_steps,achem_ch,mmom,ham%ncoup,emom,emomM,time_efield)
         endif
         !----------------------------------------------------------------------------
         ! End of KMC wrapper
         !----------------------------------------------------------------------------

         !----------------------------------------------------------------------------
         ! Induced moments treatment
         !----------------------------------------------------------------------------
         ! If there are induced moments in the system one must renormalize the
         ! the Heisenberg exchange and Dzyaloshinskii-Moriya vectors, as well as
         ! the magnitude and direction of the induced moments
         !if (ind_mom_flag=='Y') then
         !   call renorm_ncoup_ind(do_dm,Natom,conf_num,Mensemble,ham%max_no_neigh,  &
         !      ham%max_no_dmneigh,ham%max_no_neigh_ind,ham%nlistsize,ham%dmlistsize,&
         !      ham%ind_list_full,ham%ind_nlistsize,ham%nlist,ham%dmlist,            &
         !      ham%ind_nlist,ham%sus_ind,mmom,emom,emomM,ham%ncoup,ham%dm_vect,     &
         !      ham%fix_list,ham%fix_num)
         !endif
         !----------------------------------------------------------------------------
         ! End of the induced moments treatment
         !----------------------------------------------------------------------------

      end do ! End loop over simulation steps

      ! Measure averages and trajectories
      call measure(Natom,Mensemble,NT,NA,nHam,N1,N2,N3,simid,mstep,emom,emomM,mmom, &
         Nchmax,do_ralloy,Natom_full,asite_ch,achem_ch,atype,plotenergy,Temp,temprescale,&
         temprescalegrad,real_time_measure,delta_t,logsamp,ham%max_no_neigh,ham%nlist,ham%ncoup,&
         ham%nlistsize,ham%aham,thermal_field,beff,beff1,beff3,coord,               &
         ham%ind_list_full,ham%ind_nlistsize,ham%ind_nlist,ham%max_no_neigh_ind,    &
         ham%sus_ind,do_mom_legacy,mode)

      ! Print remaining measurements
      call flush_measurements(Natom,Mensemble,NT,NA,N1,N2,N3,simid,mstep,emom,mmom, &
         Nchmax,atype,real_time_measure,rstep+nstep,ham%ind_list_full,do_mom_legacy,&
         mode)

      ! Print final polarization, chirality and local polarization
      if (do_pol=='Y') then
         call init_polarization(Natom,Mensemble,ham%max_no_neigh,ham%nlist,coord,-1)
      end if

      if (do_spintemp=='Y') then
         call spintemperature(Natom,Mensemble,mstep,1,simid,emomM,beff,2)
      endif


      call timing(0,'Measurement   ','OF')

         ! Deallocate 3TM arrays
      if(do_3tm=='Y') then
         call init_3tm_cv(-1)
!        call allocate_3tm(Natom,0,-1)
      end if

   end subroutine sd_mphase

   !---------------------------------------------------------------------------
   !> @brief
   !> Spin Dynamics measurement phase
   !
   !> @author
   !> Anders Bergman
   !---------------------------------------------------------------------------
   subroutine sd_mphase_lite()
      !
      !use KMC
      !use QHB,                   only : qhb_rescale, do_qhb, qhb_mode
      !use BLS,                   only : calc_bls
      use Energy,                only : calc_energy
      use Sparse
      use Damping
      !use KMCData
      use FixedMom
      !use Gradients
      use Evolution_lite
      use InputData
      use FieldData,             only : beff,beff1,beff2,beff3,b2eff,       &
         external_field,field1,field2,time_external_field,allocation_field_time,    &
         thermal_field
      use macrocells
      use DemagField
      use MomentData
      use FieldPulse
      use SystemData,            only: coord, atype, Landeg
      use Temperature
      use SpinTorques
      use ChemicalData
      use prn_averages
      use Measurements
      !use Polarization
      use UpdateMoments
      !use InducedMoments,        only : renorm_ncoup_ind
      use MicroWaveField
      use Math_functions, only : f_logstep
      use SimulationData,        only : bn, rstep, mstep
      use HamiltonianData
      use CalculateFields
      use prn_trajectories
      use HamiltonianActions_lite
      use OptimizationRoutines
      use AdaptiveTimeStepping

      implicit none
      logical :: time_dept_flag, deltat_correction_flag
      integer :: cgk_flag, cgk_flag_p, adapt_step, cr_flag, spt_flag
      integer :: bcgk_flag,cgk_flag_pc
      integer :: scount_pulse, sstep
      ! Phase flag indicator (true for sd initial phase; false for sd measurement phase)
      ! Used in order to separate between phases in an adaptive time step environment with spin correlation
      logical :: sd_phaseflag

      real(dblprec) :: temprescale, temprescalegrad, totene, totenergy

      ! Spin correlation measurements allowed
      adapt_step = 0
      deltat_correction_flag = .true.
      ! Measurement phase indicator (false here)
      sd_phaseflag = .false.
      call timing(0,'Measurement   ','ON')

      ! Flag for G(q) sampling and G(r) calculation
      cgk_flag=0 ; cgk_flag_p=0 ; cr_flag=0 ; bcgk_flag=0 ; cgk_flag_pc=0
      spt_flag=0

      scount_pulse = 1

      time_dept_flag=allocation_field_time(mwf,do_gauss,mwf_gauss,mov_gauss,        &
         mwf_mov_gauss,mwf_gauss_spatial,mov_circle,mwf_mov_circle,mov_square,      &
         mwf_mov_square)

      time_dept_flag = time_dept_flag .or. (do_bpulse.gt.0.and.do_bpulse.lt.5)

      temprescale=1.0_dblprec
      temprescalegrad=0.0_dblprec

      ! Initialize cumulant counter
      Navrgcum=0
      ! Perform nstep simulation steps
      ! Observe that Fortran cannot handle a regular do loop if nstep changes dynamically
      ! Hence, a do while loop has been introduced to allow for adaptive time stepping
      mstep=rstep+1

      do while (mstep.LE.rstep+nstep) !+1

            time_external_field=0.0_dblprec

         ! Measure averages and trajectories
         call measure(Natom,Mensemble,NT,NA,nHam,N1,N2,N3,simid,mstep,emom,emomM,   &
            mmom,Nchmax,do_ralloy,Natom_full,asite_ch,achem_ch,atype,plotenergy,    &
            Temp,temprescale,temprescalegrad,real_time_measure,delta_t,logsamp,     &
            ham%max_no_neigh,                                                       &
            ham%nlist,ham%ncoup,ham%nlistsize,ham%aham,thermal_field,beff,beff1,    &
            beff3,coord,ham%ind_list_full,ham%ind_nlistsize,ham%ind_nlist,          &
            ham%max_no_neigh_ind,ham%sus_ind,do_mom_legacy,mode)


         call timing(0,'Measurement   ','OF')
         call timing(0,'Measurement   ','ON')

         ! Write simulation status for each 5% of the simulation length
         if(nstep>20) then
            if(mod(mstep,(rstep+nstep)/20)==0) then
               call calc_mavrg(Natom,Mensemble,emomM,mavg)
               ! Only calculate binderc if it is not calculated elsewhere
               ! If calculated elsewhere, display binderc will not be real binderc
               if(do_cumu=='N') then
                  call calc_and_print_cumulant(Natom,Mensemble,emomM,simid,Temp,    &
                     temprescale,temprescalegrad,plotenergy,cumu_buff,.false.)
               endif
               write(*,'(2x,a,i4,a,f10.6)',advance='no') &
                  "MP",mstep*100/(rstep+nstep),"% done. Mbar:",mavg
               if(plotenergy>0) then
                  write(*,'(a,f12.6)',advance='no') ". Ebar:", totene
               endif
               sstep = f_logstep(mstep,logsamp)
               if(mod(sstep,cumu_step)==0)then
                  write(*,'(a,f8.5,a)',advance='no') ". U:",binderc,"."
               endif
               write(*,*) ''
            endif
         else
            write(*,'(2x,a,i3,a,G13.6)')   "Iteration",mstep," Mbar ",mavg
         endif
         call timing(0,'Measurement   ','OF')
         call timing(0,'Hamiltonian   ','ON')

         !! Apply Hamiltonian to obtain effective field
         !if(do_sparse=='Y') then
         !   if(do_dm==1) then
         !      call effective_field_SparseBlock(Natom,Mensemble,emomM,beff)
         !   else
         !      call effective_field_SparseScalar(Natom,Mensemble,emomM,beff)
         !   end if
         !   beff1=beff
         !   beff2=external_field+time_external_field
         !   beff=beff1+beff2
         !else

          call effective_field_lite(Natom,Mensemble,1,Natom,ham_inp%do_jtensor,      &
      ham_inp%do_anisotropy,ham_inp%exc_inter,ham_inp%do_dm,ham_inp%do_pd,ham_inp%do_biqdm,ham_inp%do_bq,ham_inp%do_chir,ham_inp%do_dip,emomM,mmom, &
      external_field,time_external_field,beff,beff1,beff2,ham_inp%mult_axis,totenergy,NA,N1,N2,N3)
!              call effective_field_lite(Natom,Mensemble,1,Natom,do_jtensor,             &
!                 do_anisotropy,exc_inter,do_dm,do_pd,do_biqdm,do_bq,do_chir,do_dip,&
!                 emomM,mmom,external_field,time_external_field,beff,beff1,beff2,   &
!                 OPT_flag,max_no_constellations,maxNoConstl,unitCellType,          &
!                 constlNCoup,constellations,constellationsNeighType,mult_axis,     &
!                 totenergy,Num_macro,cell_index,emomM_macro,macro_nlistsize,NA,N1, &
!                 N2,N3)
         !end if

         call timing(0,'Hamiltonian   ','OF')
         call timing(0,'Evolution     ','ON')

            ! Check if this changes
            thermal_field=0.0_dblprec
            call evolve_first_lite(Natom,Mensemble,Landeg,llg,SDEalgh,bn,lambda1_array,  &
               lambda2_array,NA,compensate_drift,delta_t,relaxtime,Temp_array,      &
               temprescale,beff,b2eff,thermal_field,btorque,field1,field2,    &
               emom,emom2,emomM,mmom,mmomi,stt,do_site_damping,do_she,she_btorque,Nred,red_atom_list,         &
               do_sot,sot_btorque)

         call timing(0,'Evolution     ','OF')
         call timing(0,'Hamiltonian   ','ON')

         if(SDEalgh==1.or.SDEalgh==4.or.SDEalgh==5.or.SDEalgh==6.or.SDEalgh==7.or.SDEalgh==11) then

               time_external_field=0.0_dblprec

            !! Apply Hamiltonian to obtain effective field
            !if(do_sparse=='Y') then
            !   if(do_dm==1) then
            !      call effective_field_SparseBlock(Natom,Mensemble,emomM,beff)
            !   else
            !      call effective_field_SparseScalar(Natom,Mensemble,emomM,beff)
            !   end if
            !   beff1=beff
            !   beff2=external_field+time_external_field
            !   beff=beff1+beff2
            !else
               !---------------------------------------------------------------------
               !! End of the induced moments treatment
               !---------------------------------------------------------------------
            !call effective_field_lite(Natom,Mensemble,1,Natom,emomM,mmom,external_field,beff,beff1,beff2,totenergy,NA,N1,N2,N3)
          call effective_field_lite(Natom,Mensemble,1,Natom,ham_inp%do_jtensor,      &
      ham_inp%do_anisotropy,ham_inp%exc_inter,ham_inp%do_dm,ham_inp%do_pd,ham_inp%do_biqdm,ham_inp%do_bq,ham_inp%do_chir,ham_inp%do_dip,emomM,mmom, &
      external_field,time_external_field,beff,beff1,beff2,ham_inp%mult_axis,totenergy,NA,N1,N2,N3)
          !     call effective_field_lite(Natom,Mensemble,1,Natom,do_jtensor,             &
          !        do_anisotropy,exc_inter,do_dm,do_pd,do_biqdm,do_bq,do_chir,do_dip,&
          !        emomM,mmom,external_field,time_external_field,beff,beff1,beff2,   &
          !        OPT_flag,max_no_constellations,maxNoConstl,unitCellType,          &
          !        constlNCoup,constellations,constellationsNeighType,mult_axis,     &
          !        totenergy,Num_macro,cell_index,emomM_macro,macro_nlistsize,NA,N1, &
          !        N2,N3)

         end if
         call timing(0,'Hamiltonian   ','OF')
         call timing(0,'Evolution     ','ON')

         ! Perform second (corrector) step of SDE solver
         call evolve_second_lite(Natom,Mensemble,Landeg,llg,SDEalgh,bn,lambda1_array,    &
            delta_t,relaxtime,beff,b2eff,btorque,emom,emom2,stt,              &
            do_she,she_btorque,Nred,red_atom_list,do_sot,sot_btorque)

         call timing(0,'Evolution     ','OF')
         call timing(0,'Moments       ','ON')

         ! Update magnetic moments after time evolution step
         call moment_update(Natom,Mensemble,mmom,mmom0,mmom2,emom,emom2,emomM,mmomi,&
            mompar,initexc)

         call timing(0,'Moments       ','OF')
         call timing(0,'Measurement   ','ON')

         mstep = mstep + 1

      end do ! End loop over simulation steps

      ! Measure averages and trajectories
      call measure(Natom,Mensemble,NT,NA,nHam,N1,N2,N3,simid,mstep,emom,emomM,mmom, &
         Nchmax,do_ralloy,Natom_full,asite_ch,achem_ch,atype,plotenergy,Temp,temprescale,&
         temprescalegrad,real_time_measure,delta_t,logsamp,ham%max_no_neigh,ham%nlist,ham%ncoup,&
         ham%nlistsize,ham%aham,thermal_field,beff,beff1,beff3,coord,               &
         ham%ind_list_full,ham%ind_nlistsize,ham%ind_nlist,ham%max_no_neigh_ind,    &
         ham%sus_ind,do_mom_legacy,mode)

      ! Print remaining measurements
      call flush_measurements(Natom,Mensemble,NT,NA,N1,N2,N3,simid,mstep,emom,mmom, &
         Nchmax,atype,real_time_measure,rstep+nstep,ham%ind_list_full,do_mom_legacy,&
         mode)

      call timing(0,'Measurement   ','OF')
   end subroutine sd_mphase_lite

   !---------------------------------------------------------------------------------
   !> @brief
   !> CUDA implemented sd measurement phase
   !
   !> @author
   !> Niklas Fejes
   !
   !> @date 2014/08/22 : Thomas Nystrand
   !> - Moved to separate routine
   !---------------------------------------------------------------------------------
   subroutine sd_mphaseCUDA()
#ifdef CUDA
      use Chelper
#else
      use NoCuda
#endif
      use Damping
      use SpinTorques, only : btorque, stt
      use InputData, only : gpu_mode

      ! Common stuff

      ! Copy core fortran data needed by CPP and CUDA solver to local cpp class
      !!! TEMPORARY COMMENTED OUT
      call FortranData_Initiate(stt,btorque)
      !!! TEMPORARY COMMENTED OUT

      ! Let the fortran timing think we are in Measurement
      call timing(0,'Measurement   ','ON')

      ! Start simulation
      if (gpu_mode==1) then  !CUDA
         call cudaMdSim_initiateConstants()
         call cudaMdSim_initiateMatrices()
         call cudaMdSim_measurementPhase()

      else if (gpu_mode==2) then     !C/C++
         call cMdSim_initiateConstants() ! calls mdSimulation.cpp to copy initial constants from fortrandata.hpp
         call cMdSim_initiateFortran()   ! calls mdSimulation.cpp to copy and initialize matrices from fortrandata.hpp
         call cMdSim_measurementPhase()

      else
         stop "Invalid gpu_mode"
      endif
      call timing(0,'Measurement   ','OF')
   end subroutine sd_mphaseCUDA

   !---------------------------------------------------------------------------------
   !> @brief
   !> Spin Dynamics minimal wrapper 
   !
   !> @author
   !> Anders Bergman
   !---------------------------------------------------------------------------------
   subroutine sd_minimal(emomM_io,emom_io,mmom_io,niter,sd_alg,sd_temp)
      !
      use QHB,                   only : qhb_rescale, do_qhb, qhb_mode
      use Sparse
      use Damping,               only : lambda1_array,lambda2_array
      use FixedMom
      use Evolution
      use InputData
      use FieldData,             only : beff,beff1,beff2,b2eff,sitefld,             &
         external_field,field1,field2,thermal_field,time_external_field
      use FieldPulse
      use SystemData
      use DemagField
      use MomentData
      use macrocells
      use SpinTorques
      use Temperature
      use Measurements
      use UpdateMoments
      !use InducedMoments,        only : renorm_ncoup_ind
      use MicroWaveField
      use SimulationData,        only : bn
      use HamiltonianData
      use CalculateFields
      use HamiltonianActions
      use optimizationRoutines
      use AdaptiveTimestepping
      !
      implicit none
      !
      real(dblprec), dimension(3,Natom,Mensemble), intent(inout) :: emomM_io
      real(dblprec), dimension(3,Natom,Mensemble), intent(inout) :: emom_io
      real(dblprec), dimension(Natom,Mensemble), intent(inout) :: mmom_io
      integer, intent(in) :: sd_alg
      real(dblprec), intent(in) :: sd_temp
      integer, intent(in) :: niter

      ! Adaptive time stepping
      integer :: ipstep, ia, ik
      real(dblprec) :: temprescale,temprescalegrad, dummy, denergy
      real(dblprec) :: mavg

      ! Copy inmoments to working array
      do ik=1,Mensemble
         do ia=1,Natom
            emom(:,ia,ik)=emom_io(:,ia,ik)
            mmom(ia,ik)=mmom_io(ia,ik)
            emomM(:,ia,ik)=emomM_io(:,ia,ik)
            mmomi(ia,ik) = 1.0_dblprec/mmom(ia,ik)
         end do
      end do


      ! Rescaling of temperature according to Quantum Heat bath
      temprescale=1.0_dblprec
      temprescalegrad=0.0_dblprec
      if (do_qhb=="Q" .or. do_qhb=='R' .or. do_qhb=='P' .or. do_qhb=='T') then
         if(qhb_mode=='MT') then
            call calc_mavrg(Natom,Mensemble,emomM,mavg)
            call qhb_rescale(sd_temp,temprescale,temprescalegrad,do_qhb,qhb_mode,mavg)
         else
            call qhb_rescale(sd_temp,temprescale,temprescalegrad,do_qhb,qhb_mode,dummy)
         endif
      endif
      ! Calculate external fields
      call calc_external_fields(Natom,Mensemble,iphfield,anumb,external_field,&
         do_bpulse,sitefld,sitenatomfld)


      ! Main initial loop
      !--------------------------------------!
      ipstep = 1
      do while(ipstep.LE.niter)

         if(do_sparse=='Y') then
            if(ham_inp%do_dm==1.or.ham_inp%do_jtensor==1) then
               call effective_field_SparseBlock(Natom,Mensemble,emomM,beff)
            else
               call effective_field_SparseScalar(Natom,Mensemble,emomM,beff)
            end if
            beff1=beff
            beff2=external_field+time_external_field
            beff=beff1+beff2
         else

            call effective_field(Natom,Mensemble,1,Natom, &
               emomM,mmom,external_field,time_external_field,beff,beff1,    & 
               beff2,OPT_flag,max_no_constellations,maxNoConstl,unitCellType,      &
               constlNCoup,constellations,constellationsNeighType,      &
               denergy,Num_macro,cell_index,emomM_macro,macro_nlistsize,NA,N1,N2,  &
               N3)
         end if

         ! Try to see if this fixes the energy bouncing around. It did. This is need to avoid incremental temp.
         thermal_field=0.0_dblprec

         call evolve_first(Natom,Mensemble,Landeg,llg,sd_alg,bn,             &
            lambda1_array,lambda2_array,NA,compensate_drift,    &
            delta_t,relaxtime,Temp_array,temprescale,beff,b2eff,  &
            thermal_field,beff2,btorque,field1,field2,emom,emom2,emomM,mmom,  &
            mmomi,'N',do_site_damping,ham%nlist,ham%nlistsize,             &
            constellationsUnitVec,constellationsUnitVec2,constellationsMag,   &
            constellations,unitCellType,OPT_flag,cos_thr,                     &
            max_no_constellations,'N',she_btorque,Nred,red_atom_list,         &
            'N',sot_btorque)

         if(sd_alg==1.or.sd_alg==4.or.sd_alg==5.or.sd_alg==6.or.sd_alg==7.or.sd_alg==11) then

            if(do_sparse=='Y') then
               if(ham_inp%do_dm==1.or.ham_inp%do_jtensor==1) then
                  call effective_field_SparseBlock(Natom,Mensemble,emomM,beff)
               else
                  call effective_field_SparseScalar(Natom,Mensemble,emomM,beff)
               end if
               beff1=beff
               beff2=external_field+time_external_field
               beff=beff1+beff2
            else
               call effective_field(Natom,Mensemble,1,Natom, &
                  emomM,mmom,external_field,                   &
                  time_external_field,beff,beff1,beff2,OPT_flag,              & 
                  max_no_constellations,maxNoConstl,                          &
                  unitCellType,constlNCoup,constellations,                    &
                  constellationsNeighType,denergy,Num_macro,        &
                  cell_index,emomM_macro,macro_nlistsize,NA,N1,N2,N3)
            end if
         endif

         ! Perform second (corrector) step of SDE solver
         call evolve_second(Natom,Mensemble,Landeg,llg,sd_alg,bn,            &
            lambda1_array,delta_t,relaxtime,beff,beff2,b2eff,     &
            btorque,emom,emom2,'N',ham%nlist,ham%nlistsize,                   &
            constellationsUnitVec,constellationsUnitVec2,constellationsMag,   &
            constellations,unitCellType,OPT_flag,cos_thr,                     &
            max_no_constellations,'N',she_btorque,Nred,red_atom_list,         &
            'N',sot_btorque)

         ! Update magnetic moments after time evolution step
         call moment_update(Natom,Mensemble,mmom,mmom0,mmom2,emom,emom2,emomM,   &
            mmomi,mompar,initexc)

         ipstep = ipstep + 1
         !------------------------------------------------------------------------
         !------------------------------------------------------------------------
         ! If the macrospin dipole-dipole interaction is used one needs to re-calculate
         ! the macrospins
         !------------------------------------------------------------------------
         if (ham_inp%do_dip==2) then
            call calc_macro_mom(Natom,Num_macro,Mensemble,                       &
               max_num_atom_macro_cell,macro_nlistsize,macro_atom_nlist,mmom,    &
               emom,emomM,mmom_macro,emom_macro,emomM_macro)
         endif
         !------------------------------------------------------------------------
         ! End of the macrospin re-calculation
         !------------------------------------------------------------------------

      enddo

      ! Copy working moments to outdata
      do ik=1,Mensemble
         do ia=1,Natom
            emom_io(:,ia,ik)=emom(:,ia,ik)
            mmom_io(ia,ik)=mmom(ia,ik)
            emomM_io(:,ia,ik)=emomM(:,ia,ik)
         end do
      end do

   end subroutine sd_minimal

end module sd_driver<|MERGE_RESOLUTION|>--- conflicted
+++ resolved
@@ -438,12 +438,8 @@
          call calculate_omegainit(omega_max, larmor_numrev, delta_t)
       end if
 
-<<<<<<< HEAD
-      ! Initialize 3TM functionality if enabled 
-=======
       ! Initialize 3TM functionality if enabled
       ! Note that the 3TM functionality is here used for 2TM modelling
->>>>>>> 3ee49fa2
       if(do_3tm=='Y'.or.do_3tm=='E') then
 !        call allocate_3tm(Natom,0,1)
          call init_3tm_cv(1)
@@ -468,14 +464,11 @@
          Temp_e=Temp
       end if
    
-<<<<<<< HEAD
-=======
       ! Rescaling of temperature according to exponential cooling/heating
       if (do_tempexp == 'Y') then
          print *, 'Exponential temperature profile used'
       end if
 
->>>>>>> 3ee49fa2
       ! Rescaling of temperature according to Quantum Heat bath
       temprescale=1.0_dblprec
       temprescalegrad=0.0_dblprec
