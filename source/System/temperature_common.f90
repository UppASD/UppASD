--- conflicted
+++ resolved
@@ -140,10 +140,7 @@
       ! the full list of neighbours for the solution of the laplace of poisson equation
       allocate(temp_nlist(temp_max_no_neigh,Natom), stat = i_stat)
       call memocc(i_stat,product(shape(temp_nlist))*kind(temp_nlist),'temp_nlist','setup_temp_grid')
-<<<<<<< HEAD
-=======
       ! print *, 'Allocation status', allocated(temp_nlist), shape(temp_nlist), i_stat
->>>>>>> 3ee49fa2
       allocate(temp_nlistsize(Natom), stat = i_stat)
       call memocc(i_stat,product(shape(temp_nlistsize))*kind(temp_nlistsize),'temp_nlistsize','setup_temp_grid')
       ! print *, 'Allocation status', allocated(temp_nlistsize), shape(temp_nlistsize), i_stat
@@ -206,10 +203,7 @@
             enddo
          enddo
       enddo
-<<<<<<< HEAD
-=======
       ! print *, 'Deallocation'
->>>>>>> 3ee49fa2
       ! allocation of arrays that deal with the borders of the system
       if (count_I1_max.ne.0) then
          allocate(borders_I1_max(count_I1_max))
@@ -741,10 +735,7 @@
       integer :: i,k,ios
       logical :: exists
 
-<<<<<<< HEAD
-=======
       print *, "Trying to load temperature file ", loadtemp
->>>>>>> 3ee49fa2
       inquire(file=loadtemp,exist=exists)
       if (exists) then
          open(ifileno, iostat=ios,file=loadtemp,status="old")
